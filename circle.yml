machine:
  python:
    version: 3.6.0
  environment:
    CC_TEST_REPORTER_ID: 61cf394238222f3d820e702a4679e5bac871cf7fd9395ee614d3d4e4afcd5a4f
dependencies:
  post:
    - curl -L https://codeclimate.com/downloads/test-reporter/test-reporter-latest-linux-amd64 > ./cc-test-reporter
    - chmod +x ./cc-test-reporter
test:
  pre:
    - mkdir -p $CIRCLE_ARTIFACTS/pytest-cov/
    - cc-test-reporter before-build
  override:
    - pytest --cov=talentmap_api --cov-report xml:$CIRCLE_ARTIFACTS/pytest-cov/coverage.xml:
        environment:
          DATABASE_URL: postgresql://ubuntu:@127.0.0.1:5432/circle_test
<<<<<<< HEAD
    - bundle exec rspec; cc-test-reporter after-build --exit-code $?
=======
    - bandit -r .
>>>>>>> 5fc5c4b1
<|MERGE_RESOLUTION|>--- conflicted
+++ resolved
@@ -15,8 +15,5 @@
     - pytest --cov=talentmap_api --cov-report xml:$CIRCLE_ARTIFACTS/pytest-cov/coverage.xml:
         environment:
           DATABASE_URL: postgresql://ubuntu:@127.0.0.1:5432/circle_test
-<<<<<<< HEAD
-    - bundle exec rspec; cc-test-reporter after-build --exit-code $?
-=======
     - bandit -r .
->>>>>>> 5fc5c4b1
+    - bundle exec rspec; cc-test-reporter after-build --exit-code $?