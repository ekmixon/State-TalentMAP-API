--- conflicted
+++ resolved
@@ -29,12 +29,8 @@
       - DJANGO_DEBUG=true
       - FSBID_API_URL=http://host.docker.internal:3333
       - EMPLOYEES_API_URL=http://host.docker.internal:3333/Employees
-<<<<<<< HEAD
+      - CP_API_URL=http://host.docker.internal:3333/cyclePositions
   oracle:
-=======
-      - CP_API_URL=http://host.docker.internal:3333/cyclePositions
-  db:
->>>>>>> 7f375b01
     ports:
       - 1521:1521
     image: banglamon/oracle193db:19.3.0-ee
