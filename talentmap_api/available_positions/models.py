--- conflicted
+++ resolved
@@ -40,8 +40,4 @@
     class Meta:
         managed = True
         ordering = ["cp_id"]
-<<<<<<< HEAD
-        unique_together = (('user', 'cp_id', 'rank', 'bidder_perdet'))
-=======
-        unique_together = ('user', 'cp_id', 'rank', 'bidder_perdet')
->>>>>>> b7c82ed7
+        unique_together = ('user', 'cp_id', 'rank', 'bidder_perdet')