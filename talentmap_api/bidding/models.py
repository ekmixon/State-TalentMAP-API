from django.utils import timezone
from django.db import models

from djchoices import DjangoChoices, ChoiceItem

from talentmap_api.common.common_helpers import safe_navigation

<<<<<<< HEAD

class Bid(models.Model):
=======

class CyclePosition(StaticRepresentationModel):
    '''
    Maps a position to a bid cycle with additional fields
    '''
    bidcycle = models.ForeignKey('bidding.BidCycle', on_delete=models.CASCADE, related_name="cycle_position_cycle")
    position = models.ForeignKey('position.Position', on_delete=models.CASCADE, related_name="cycle_position_position")

    ted = models.DateTimeField(null=True, help_text="The ted date for the cycle position")
    created = models.DateTimeField(null=True, help_text="The created date for the cycle positon")
    updated = models.DateTimeField(null=True, help_text="The updated date for the cycle positon")
    posted_date = models.DateTimeField(null=True, help_text="The posted date for the cycle positon")
    status_code = models.CharField(max_length=120, default="OP", null=True, help_text="Cycle status code")
    status = models.CharField(max_length=120, default="Open", null=True, help_text="Cycle status text")

    is_urgent_vacancy = models.BooleanField(default=False)
    is_volunteer = models.BooleanField(default=False)
    is_hard_to_fill = models.BooleanField(default=False)

    _cp_id = models.TextField(null=True)

    @property
    def similar_positions(self):
        '''
        Returns a query set of similar positions, using the base criteria.
        If there are not at least 3 results, the criteria is loosened.
        '''
        base_criteria = {
            "position__post__location__country__id": safe_navigation(self, "position.post.location.country.id"),
            "position__skill__code": safe_navigation(self, "position.skill.code"),
            "position__grade__code": safe_navigation(self, "position.grade.code"),
        }

        q_obj = models.Q(**base_criteria)
        position_ids = CyclePosition.objects.filter(status_code__in=["HS", "OP"]).values_list("position_id", flat=True)
        all_pos_queryset = CyclePosition.objects.filter(position_id__in=position_ids)
        queryset = all_pos_queryset.filter(q_obj).exclude(id=self.id)

        while queryset.count() < 3:
            del base_criteria[list(base_criteria.keys())[0]]
            q_obj = models.Q(**base_criteria)
            queryset = all_pos_queryset.filter(q_obj).exclude(id=self.id)
        return queryset

    @property
    def availability(self):
        '''
        Evaluates if this cycle position can accept new bids in it's latest bidcycle
        '''
        if self.bidcycle:
            available, reason = self.can_accept_new_bids(self.bidcycle)
            return {
                "availability": available,
                "reason": reason,
            }
        else:
            return {
                "availability": False,
                "reason": "This position is not in an available bid cycle",
            }

    def can_accept_new_bids(self, bidcycle):
        '''
        Evaluates if this position can accept new bids for the given bidcycle

        Args:
            - bidcycle (Object) - The Bidcycle object to evaluate if this position can accept a bid

        Returns:
            - Boolean - True if the position can accept new bids for the cycle, otherwise False
            - String - An explanation of why this position is not biddable
        '''
        # Filter this positions bid by bidcycle and our Q object
        q_obj = Bid.get_unavailable_status_filter()
        fulfilling_bids = Bid.objects.filter(position__id=self.id).filter(q_obj)
        if fulfilling_bids.exists():
            messages = {
                Bid.Status.handshake_offered: "This position has an outstanding handshake",
                Bid.Status.handshake_accepted: "This position has an accepted handshake",
                Bid.Status.in_panel: "This position is currently due for paneling",
                Bid.Status.approved: "This position has been filled",
            }
            return False, messages[fulfilling_bids.first().status]

        return True, ""

    def __str__(self):
        return f"[{self.position.position_number}] {self.position.title} ({self.position.post})"

    class Meta:
        managed = True
        ordering = ["bidcycle__cycle_start_date"]


class BidCycle(StaticRepresentationModel):
    '''
    The bid cycle model represents an individual bidding cycle
    '''

    name = models.TextField(null=False, help_text="The name of the bid cycle")
    cycle_start_date = models.DateTimeField(null=True, help_text="The start date for the bid cycle")
    cycle_deadline_date = models.DateTimeField(null=True, help_text="The deadline date for the bid cycle")
    cycle_end_date = models.DateTimeField(null=True, help_text="The end date for the bid cycle")
    active = models.BooleanField(default=False, help_text="Whether this bidcycle is active or not")

    positions = models.ManyToManyField('position.Position', related_name="bid_cycles")

    _id = models.TextField(null=True)
    _positions_seq_nums = ArrayField(models.TextField(), default=list)
    _category_code = models.TextField(null=True)
    _cycle_status = models.TextField(null=True)

    def __str__(self):
        return f"{self.name}"

    @property
    def annotated_positions(self):
        '''
        Returns a queryset of all positions, annotated with whether it is accepting bids or not
        '''
        bids = self.bids.filter(Bid.get_unavailable_status_filter()).values_list('position_id', flat=True)
        case = Case(When(id__in=bids,
                         then=Value(False)),
                    default=Value(True),
                    output_field=BooleanField())

        positions = self.positions.annotate(accepting_bids=case)

        return positions

    class Meta:
        managed = True
        ordering = ["cycle_start_date"]


class StatusSurvey(models.Model):
>>>>>>> 7f375b01
    '''
    The bid object represents an individual bid, user, and process status
    '''

<<<<<<< HEAD
=======
    user = models.ForeignKey("user_profile.UserProfile", on_delete=models.CASCADE, related_name="status_surveys")
    bidcycle = models.ForeignKey(BidCycle, on_delete=models.DO_NOTHING, related_name="status_surveys")

    is_differential_bidder = models.BooleanField(default=False)

    class Meta:
        managed = True
        ordering = ["bidcycle"]
        unique_together = (("user", "bidcycle"),)


class UserBidStatistics(models.Model):
    '''
    Stores bid statistics for any particular bidcycle for each user
    '''
    bidcycle = models.ForeignKey('bidding.BidCycle', on_delete=models.CASCADE, related_name='user_bid_statistics')
    user = models.ForeignKey('user_profile.UserProfile', on_delete=models.CASCADE, related_name='bid_statistics')

    draft = models.IntegerField(default=0)
    submitted = models.IntegerField(default=0)
    handshake_offered = models.IntegerField(default=0)
    handshake_accepted = models.IntegerField(default=0)
    handshake_declined = models.IntegerField(default=0)
    in_panel = models.IntegerField(default=0)
    approved = models.IntegerField(default=0)
    declined = models.IntegerField(default=0)
    closed = models.IntegerField(default=0)

    def update_statistics(self):
        for status_code, _ in Bid.Status.choices:
            setattr(self, status_code, Bid.objects.filter(user=self.user, bidcycle=self.bidcycle, status=status_code).count())

        self.save()

    class Meta:
        managed = True
        ordering = ["bidcycle__cycle_start_date"]
        unique_together = (("bidcycle", "user",),)


class Bid(StaticRepresentationModel):
    '''
    The bid object represents an individual bid, the position, user, and process status
    '''

    MAXIMUM_SUBMITTED_BIDS = 10

>>>>>>> 7f375b01
    class Status(DjangoChoices):
        draft = ChoiceItem("draft")
        submitted = ChoiceItem("submitted")
        handshake_offered = ChoiceItem("handshake_offered", "handshake_offered")
        handshake_accepted = ChoiceItem("handshake_accepted", "handshake_accepted")
        handshake_declined = ChoiceItem("handshake_declined", "handshake_declined")
        in_panel = ChoiceItem("in_panel", "in_panel")
        approved = ChoiceItem("approved")
        declined = ChoiceItem("declined")
        closed = ChoiceItem("closed")
        handshake_needs_registered = ChoiceItem("handshake_needs_registered", "handshake_needs_registered")

    class Meta:
<<<<<<< HEAD
        managed = False
=======
        managed = True
        ordering = ["bidcycle__cycle_start_date", "update_date"]


class Waiver(StaticRepresentationModel):
    '''
    The waiver model represents an individual waiver for a particular facet of a bid's requirements
    '''

    class Category(DjangoChoices):
        retirement = ChoiceItem('retirement')
        language = ChoiceItem('language')
        six_eight = ChoiceItem('six_eight', 'six_eight')
        fairshare = ChoiceItem('fairshare')
        skill = ChoiceItem('skill')

    class Type(DjangoChoices):
        partial = ChoiceItem("partial")
        full = ChoiceItem("full")

    class Status(DjangoChoices):
        approved = ChoiceItem("approved")
        requested = ChoiceItem("requested")
        denied = ChoiceItem("denied")

    category = models.TextField(choices=Category.choices)
    type = models.TextField(default=Type.full, choices=Type.choices)
    status = models.TextField(default=Status.requested, choices=Status.choices)

    bid = models.ForeignKey(Bid, on_delete=models.DO_NOTHING, related_name='waivers')
    position = models.ForeignKey('position.Position', on_delete=models.DO_NOTHING, related_name='waivers')
    user = models.ForeignKey('user_profile.UserProfile', on_delete=models.DO_NOTHING, related_name='waivers')

    reviewer = models.ForeignKey('user_profile.UserProfile', on_delete=models.DO_NOTHING, null=True, related_name='reviewed_waivers')

    description = models.TextField(null=True, help_text="Description of the waiver request")

    create_date = models.DateTimeField(auto_now_add=True)
    update_date = models.DateTimeField(auto_now=True)

    def generate_status_messages(self):
        return {
            "approved_owner": f"The requested waiver for {self.user} ({self.type} {self.category}) for position {self.position} has been approved.",
            "requested_cdo": f"{self.user} has requested a {self.type} {self.category} waiver for position {self.position}.",
            "denied_owner": f"The requested waiver for {self.user} ({self.type} {self.category}) for position {self.position} has been denied."
        }

    def __str__(self):
        return f"{self.type} {self.category} for {self.user} at {self.position}, {self.status}"

    class Meta:
        managed = True
        ordering = ["update_date"]


@receiver(m2m_changed, sender=BidCycle.positions.through, dispatch_uid="bidcycle_m2m_changed")
def bidcycle_positions_update(sender, instance, action, reverse, model, pk_set, **kwargs):
    if action == "pre_add":
        # Create a new statistics item when a position is placed in the bid cycle
        for position_id in pk_set:
            cp = CyclePosition.objects.create(bidcycle=instance, position_id=position_id)
            talentmap_api.position.models.PositionBidStatistics.objects.create(position=cp)
    elif action == "pre_remove":
        # Delete statistics items when removed from the bidcycle
        talentmap_api.position.models.PositionBidStatistics.objects.filter(position__bidcycle=instance, position_id__in=pk_set).delete()
        CyclePosition.objects.filter(bidcycle=instance, position_id__in=pk_set).delete()

    if action in ["post_add", "post_remove"]:
        for position_id in pk_set:
            pos = talentmap_api.position.models.Position.objects.get(pk=position_id)
            if pos.bid_cycles.filter(active=True).count() > 0:
                pos.latest_bidcycle = pos.bid_cycles.filter(active=True).latest('cycle_start_date')
            else:
                pos.latest_bidcycle = None
            pos.save()


@receiver(post_save, sender=BidCycle, dispatch_uid="bidcycle_active_changed")
def bidcycle_active_changed(sender, instance, **kwargs):
    '''
    Update positions latest_active_bidcycle field to latest acive bidcycle
    '''
    positions = talentmap_api.position.models.Position.objects.filter(id__in=instance.positions.values_list('id', flat=True))
    for pos in positions:
        if pos.bid_cycles.filter(active=True).count() > 0:
            pos.latest_bidcycle = pos.bid_cycles.filter(active=True).latest('cycle_start_date')
        else:
            pos.latest_bidcycle = None
        pos.save()


@receiver(pre_save, sender=Bid, dispatch_uid="bid_status_changed")
def bid_status_changed(sender, instance, **kwargs):
    notification_bodies = instance.generate_status_messages()

    # If our instance has an id, we're performing an update (and not a create)
    if instance.id:
        # Get our bid as it exists in the database
        old_bid = Bid.objects.get(id=instance.id)

        # Set the bid's priority flag
        instance.is_priority = instance.status in instance.get_priority_statuses()

        # Check if our old bid's status equals the new instance's status
        if old_bid.status != instance.status:
            # Create notifications for the owner of the bid, and other bidders on the same position
            owner = [instance.user]
            others = [x for x in instance.position.bids.values_list('user__id', flat=True) if x is not instance.user.id]
            others = list(UserProfile.objects.filter(id__in=others))
            for notification, users in [(f"{instance.status}_owner", owner), (f"{instance.status}_other", others)]:
                # If we have that notification status in the notification bodies, create the notification
                if notification in notification_bodies:
                    for user in users:
                        Notification.objects.create(owner=user,
                                                    tags=['bidding', f'{instance.status}'],
                                                    message=notification_bodies[notification])


@receiver(pre_save, sender=Bid, dispatch_uid="bid_panel_date_changed")
def bid_panel_date_changed(sender, instance, **kwargs):
    # If our instance has an id, we're performing an update (and not a create)
    if instance.id and instance.scheduled_panel_date and instance.status in [Bid.Status.handshake_accepted, Bid.Status.in_panel]:
        # Get our bid as it exists in the database
        old_bid = Bid.objects.get(id=instance.id)

        verb = 'scheduled'
        # If we have an old date, this a re-schedule
        if old_bid.scheduled_panel_date:
            verb = 'rescheduled'
            instance.panel_reschedule_count = old_bid.panel_reschedule_count + 1
        # Check if our old bid's paneling date is the same as the new one
        if old_bid.scheduled_panel_date != instance.scheduled_panel_date:
            Notification.objects.create(owner=instance.user,
                                        tags=['bidding', f'{instance.status}', f'{verb}'],
                                        message=f"Your bid for {instance.position} has been {verb} for paneling on {instance.scheduled_panel_date}.")


@receiver(post_save, sender=Bid, dispatch_uid="save_update_bid_statistics")
@receiver(post_delete, sender=Bid, dispatch_uid="delete_update_bid_statistics")
def delete_update_bid_statistics(sender, instance, **kwargs):
    # Get the position associated with this bid and update the statistics
    statistics, _ = talentmap_api.position.models.PositionBidStatistics.objects.get_or_create(position=instance.position)
    statistics.update_statistics()

    # Update the user's bid statistics
    statistics, _ = UserBidStatistics.objects.get_or_create(user=instance.user, bidcycle=instance.bidcycle)
    statistics.update_statistics()


@receiver(pre_save, sender=Waiver, dispatch_uid="waiver_status_changed")
def waiver_status_changed(sender, instance, **kwargs):
    notification_bodies = instance.generate_status_messages()

    # If our instance has an id, we're performing an update (and not a create)
    if instance.id:
        # Get our waiver as it exists in the database
        old_waiver = Waiver.objects.get(id=instance.id)
        # Check if our old waiver's status equals the new instance's status
        if old_waiver.status != instance.status:
            # Perform an action based upon the new status
            if instance.status is Waiver.Status.approved:
                Notification.objects.create(owner=instance.user,
                                            tags=['waiver', f'{instance.status}'],
                                            message=notification_bodies['approved_owner'])
            elif instance.status is Waiver.Status.denied:
                Notification.objects.create(owner=instance.user,
                                            tags=['waiver', f'{instance.status}'],
                                            message=notification_bodies['denied_owner'])

    else:
        # It's a new waiver request, notify the CDO
        if instance.user.cdo:
            Notification.objects.create(owner=instance.user.cdo,
                                        tags=['waiver', f'{instance.status}'],
                                        message=notification_bodies['requested_cdo'])
>>>>>>> 7f375b01
<|MERGE_RESOLUTION|>--- conflicted
+++ resolved
@@ -5,201 +5,12 @@
 
 from talentmap_api.common.common_helpers import safe_navigation
 
-<<<<<<< HEAD
 
 class Bid(models.Model):
-=======
-
-class CyclePosition(StaticRepresentationModel):
-    '''
-    Maps a position to a bid cycle with additional fields
-    '''
-    bidcycle = models.ForeignKey('bidding.BidCycle', on_delete=models.CASCADE, related_name="cycle_position_cycle")
-    position = models.ForeignKey('position.Position', on_delete=models.CASCADE, related_name="cycle_position_position")
-
-    ted = models.DateTimeField(null=True, help_text="The ted date for the cycle position")
-    created = models.DateTimeField(null=True, help_text="The created date for the cycle positon")
-    updated = models.DateTimeField(null=True, help_text="The updated date for the cycle positon")
-    posted_date = models.DateTimeField(null=True, help_text="The posted date for the cycle positon")
-    status_code = models.CharField(max_length=120, default="OP", null=True, help_text="Cycle status code")
-    status = models.CharField(max_length=120, default="Open", null=True, help_text="Cycle status text")
-
-    is_urgent_vacancy = models.BooleanField(default=False)
-    is_volunteer = models.BooleanField(default=False)
-    is_hard_to_fill = models.BooleanField(default=False)
-
-    _cp_id = models.TextField(null=True)
-
-    @property
-    def similar_positions(self):
-        '''
-        Returns a query set of similar positions, using the base criteria.
-        If there are not at least 3 results, the criteria is loosened.
-        '''
-        base_criteria = {
-            "position__post__location__country__id": safe_navigation(self, "position.post.location.country.id"),
-            "position__skill__code": safe_navigation(self, "position.skill.code"),
-            "position__grade__code": safe_navigation(self, "position.grade.code"),
-        }
-
-        q_obj = models.Q(**base_criteria)
-        position_ids = CyclePosition.objects.filter(status_code__in=["HS", "OP"]).values_list("position_id", flat=True)
-        all_pos_queryset = CyclePosition.objects.filter(position_id__in=position_ids)
-        queryset = all_pos_queryset.filter(q_obj).exclude(id=self.id)
-
-        while queryset.count() < 3:
-            del base_criteria[list(base_criteria.keys())[0]]
-            q_obj = models.Q(**base_criteria)
-            queryset = all_pos_queryset.filter(q_obj).exclude(id=self.id)
-        return queryset
-
-    @property
-    def availability(self):
-        '''
-        Evaluates if this cycle position can accept new bids in it's latest bidcycle
-        '''
-        if self.bidcycle:
-            available, reason = self.can_accept_new_bids(self.bidcycle)
-            return {
-                "availability": available,
-                "reason": reason,
-            }
-        else:
-            return {
-                "availability": False,
-                "reason": "This position is not in an available bid cycle",
-            }
-
-    def can_accept_new_bids(self, bidcycle):
-        '''
-        Evaluates if this position can accept new bids for the given bidcycle
-
-        Args:
-            - bidcycle (Object) - The Bidcycle object to evaluate if this position can accept a bid
-
-        Returns:
-            - Boolean - True if the position can accept new bids for the cycle, otherwise False
-            - String - An explanation of why this position is not biddable
-        '''
-        # Filter this positions bid by bidcycle and our Q object
-        q_obj = Bid.get_unavailable_status_filter()
-        fulfilling_bids = Bid.objects.filter(position__id=self.id).filter(q_obj)
-        if fulfilling_bids.exists():
-            messages = {
-                Bid.Status.handshake_offered: "This position has an outstanding handshake",
-                Bid.Status.handshake_accepted: "This position has an accepted handshake",
-                Bid.Status.in_panel: "This position is currently due for paneling",
-                Bid.Status.approved: "This position has been filled",
-            }
-            return False, messages[fulfilling_bids.first().status]
-
-        return True, ""
-
-    def __str__(self):
-        return f"[{self.position.position_number}] {self.position.title} ({self.position.post})"
-
-    class Meta:
-        managed = True
-        ordering = ["bidcycle__cycle_start_date"]
-
-
-class BidCycle(StaticRepresentationModel):
-    '''
-    The bid cycle model represents an individual bidding cycle
-    '''
-
-    name = models.TextField(null=False, help_text="The name of the bid cycle")
-    cycle_start_date = models.DateTimeField(null=True, help_text="The start date for the bid cycle")
-    cycle_deadline_date = models.DateTimeField(null=True, help_text="The deadline date for the bid cycle")
-    cycle_end_date = models.DateTimeField(null=True, help_text="The end date for the bid cycle")
-    active = models.BooleanField(default=False, help_text="Whether this bidcycle is active or not")
-
-    positions = models.ManyToManyField('position.Position', related_name="bid_cycles")
-
-    _id = models.TextField(null=True)
-    _positions_seq_nums = ArrayField(models.TextField(), default=list)
-    _category_code = models.TextField(null=True)
-    _cycle_status = models.TextField(null=True)
-
-    def __str__(self):
-        return f"{self.name}"
-
-    @property
-    def annotated_positions(self):
-        '''
-        Returns a queryset of all positions, annotated with whether it is accepting bids or not
-        '''
-        bids = self.bids.filter(Bid.get_unavailable_status_filter()).values_list('position_id', flat=True)
-        case = Case(When(id__in=bids,
-                         then=Value(False)),
-                    default=Value(True),
-                    output_field=BooleanField())
-
-        positions = self.positions.annotate(accepting_bids=case)
-
-        return positions
-
-    class Meta:
-        managed = True
-        ordering = ["cycle_start_date"]
-
-
-class StatusSurvey(models.Model):
->>>>>>> 7f375b01
     '''
     The bid object represents an individual bid, user, and process status
     '''
 
-<<<<<<< HEAD
-=======
-    user = models.ForeignKey("user_profile.UserProfile", on_delete=models.CASCADE, related_name="status_surveys")
-    bidcycle = models.ForeignKey(BidCycle, on_delete=models.DO_NOTHING, related_name="status_surveys")
-
-    is_differential_bidder = models.BooleanField(default=False)
-
-    class Meta:
-        managed = True
-        ordering = ["bidcycle"]
-        unique_together = (("user", "bidcycle"),)
-
-
-class UserBidStatistics(models.Model):
-    '''
-    Stores bid statistics for any particular bidcycle for each user
-    '''
-    bidcycle = models.ForeignKey('bidding.BidCycle', on_delete=models.CASCADE, related_name='user_bid_statistics')
-    user = models.ForeignKey('user_profile.UserProfile', on_delete=models.CASCADE, related_name='bid_statistics')
-
-    draft = models.IntegerField(default=0)
-    submitted = models.IntegerField(default=0)
-    handshake_offered = models.IntegerField(default=0)
-    handshake_accepted = models.IntegerField(default=0)
-    handshake_declined = models.IntegerField(default=0)
-    in_panel = models.IntegerField(default=0)
-    approved = models.IntegerField(default=0)
-    declined = models.IntegerField(default=0)
-    closed = models.IntegerField(default=0)
-
-    def update_statistics(self):
-        for status_code, _ in Bid.Status.choices:
-            setattr(self, status_code, Bid.objects.filter(user=self.user, bidcycle=self.bidcycle, status=status_code).count())
-
-        self.save()
-
-    class Meta:
-        managed = True
-        ordering = ["bidcycle__cycle_start_date"]
-        unique_together = (("bidcycle", "user",),)
-
-
-class Bid(StaticRepresentationModel):
-    '''
-    The bid object represents an individual bid, the position, user, and process status
-    '''
-
-    MAXIMUM_SUBMITTED_BIDS = 10
-
->>>>>>> 7f375b01
     class Status(DjangoChoices):
         draft = ChoiceItem("draft")
         submitted = ChoiceItem("submitted")
@@ -213,182 +24,4 @@
         handshake_needs_registered = ChoiceItem("handshake_needs_registered", "handshake_needs_registered")
 
     class Meta:
-<<<<<<< HEAD
-        managed = False
-=======
-        managed = True
-        ordering = ["bidcycle__cycle_start_date", "update_date"]
-
-
-class Waiver(StaticRepresentationModel):
-    '''
-    The waiver model represents an individual waiver for a particular facet of a bid's requirements
-    '''
-
-    class Category(DjangoChoices):
-        retirement = ChoiceItem('retirement')
-        language = ChoiceItem('language')
-        six_eight = ChoiceItem('six_eight', 'six_eight')
-        fairshare = ChoiceItem('fairshare')
-        skill = ChoiceItem('skill')
-
-    class Type(DjangoChoices):
-        partial = ChoiceItem("partial")
-        full = ChoiceItem("full")
-
-    class Status(DjangoChoices):
-        approved = ChoiceItem("approved")
-        requested = ChoiceItem("requested")
-        denied = ChoiceItem("denied")
-
-    category = models.TextField(choices=Category.choices)
-    type = models.TextField(default=Type.full, choices=Type.choices)
-    status = models.TextField(default=Status.requested, choices=Status.choices)
-
-    bid = models.ForeignKey(Bid, on_delete=models.DO_NOTHING, related_name='waivers')
-    position = models.ForeignKey('position.Position', on_delete=models.DO_NOTHING, related_name='waivers')
-    user = models.ForeignKey('user_profile.UserProfile', on_delete=models.DO_NOTHING, related_name='waivers')
-
-    reviewer = models.ForeignKey('user_profile.UserProfile', on_delete=models.DO_NOTHING, null=True, related_name='reviewed_waivers')
-
-    description = models.TextField(null=True, help_text="Description of the waiver request")
-
-    create_date = models.DateTimeField(auto_now_add=True)
-    update_date = models.DateTimeField(auto_now=True)
-
-    def generate_status_messages(self):
-        return {
-            "approved_owner": f"The requested waiver for {self.user} ({self.type} {self.category}) for position {self.position} has been approved.",
-            "requested_cdo": f"{self.user} has requested a {self.type} {self.category} waiver for position {self.position}.",
-            "denied_owner": f"The requested waiver for {self.user} ({self.type} {self.category}) for position {self.position} has been denied."
-        }
-
-    def __str__(self):
-        return f"{self.type} {self.category} for {self.user} at {self.position}, {self.status}"
-
-    class Meta:
-        managed = True
-        ordering = ["update_date"]
-
-
-@receiver(m2m_changed, sender=BidCycle.positions.through, dispatch_uid="bidcycle_m2m_changed")
-def bidcycle_positions_update(sender, instance, action, reverse, model, pk_set, **kwargs):
-    if action == "pre_add":
-        # Create a new statistics item when a position is placed in the bid cycle
-        for position_id in pk_set:
-            cp = CyclePosition.objects.create(bidcycle=instance, position_id=position_id)
-            talentmap_api.position.models.PositionBidStatistics.objects.create(position=cp)
-    elif action == "pre_remove":
-        # Delete statistics items when removed from the bidcycle
-        talentmap_api.position.models.PositionBidStatistics.objects.filter(position__bidcycle=instance, position_id__in=pk_set).delete()
-        CyclePosition.objects.filter(bidcycle=instance, position_id__in=pk_set).delete()
-
-    if action in ["post_add", "post_remove"]:
-        for position_id in pk_set:
-            pos = talentmap_api.position.models.Position.objects.get(pk=position_id)
-            if pos.bid_cycles.filter(active=True).count() > 0:
-                pos.latest_bidcycle = pos.bid_cycles.filter(active=True).latest('cycle_start_date')
-            else:
-                pos.latest_bidcycle = None
-            pos.save()
-
-
-@receiver(post_save, sender=BidCycle, dispatch_uid="bidcycle_active_changed")
-def bidcycle_active_changed(sender, instance, **kwargs):
-    '''
-    Update positions latest_active_bidcycle field to latest acive bidcycle
-    '''
-    positions = talentmap_api.position.models.Position.objects.filter(id__in=instance.positions.values_list('id', flat=True))
-    for pos in positions:
-        if pos.bid_cycles.filter(active=True).count() > 0:
-            pos.latest_bidcycle = pos.bid_cycles.filter(active=True).latest('cycle_start_date')
-        else:
-            pos.latest_bidcycle = None
-        pos.save()
-
-
-@receiver(pre_save, sender=Bid, dispatch_uid="bid_status_changed")
-def bid_status_changed(sender, instance, **kwargs):
-    notification_bodies = instance.generate_status_messages()
-
-    # If our instance has an id, we're performing an update (and not a create)
-    if instance.id:
-        # Get our bid as it exists in the database
-        old_bid = Bid.objects.get(id=instance.id)
-
-        # Set the bid's priority flag
-        instance.is_priority = instance.status in instance.get_priority_statuses()
-
-        # Check if our old bid's status equals the new instance's status
-        if old_bid.status != instance.status:
-            # Create notifications for the owner of the bid, and other bidders on the same position
-            owner = [instance.user]
-            others = [x for x in instance.position.bids.values_list('user__id', flat=True) if x is not instance.user.id]
-            others = list(UserProfile.objects.filter(id__in=others))
-            for notification, users in [(f"{instance.status}_owner", owner), (f"{instance.status}_other", others)]:
-                # If we have that notification status in the notification bodies, create the notification
-                if notification in notification_bodies:
-                    for user in users:
-                        Notification.objects.create(owner=user,
-                                                    tags=['bidding', f'{instance.status}'],
-                                                    message=notification_bodies[notification])
-
-
-@receiver(pre_save, sender=Bid, dispatch_uid="bid_panel_date_changed")
-def bid_panel_date_changed(sender, instance, **kwargs):
-    # If our instance has an id, we're performing an update (and not a create)
-    if instance.id and instance.scheduled_panel_date and instance.status in [Bid.Status.handshake_accepted, Bid.Status.in_panel]:
-        # Get our bid as it exists in the database
-        old_bid = Bid.objects.get(id=instance.id)
-
-        verb = 'scheduled'
-        # If we have an old date, this a re-schedule
-        if old_bid.scheduled_panel_date:
-            verb = 'rescheduled'
-            instance.panel_reschedule_count = old_bid.panel_reschedule_count + 1
-        # Check if our old bid's paneling date is the same as the new one
-        if old_bid.scheduled_panel_date != instance.scheduled_panel_date:
-            Notification.objects.create(owner=instance.user,
-                                        tags=['bidding', f'{instance.status}', f'{verb}'],
-                                        message=f"Your bid for {instance.position} has been {verb} for paneling on {instance.scheduled_panel_date}.")
-
-
-@receiver(post_save, sender=Bid, dispatch_uid="save_update_bid_statistics")
-@receiver(post_delete, sender=Bid, dispatch_uid="delete_update_bid_statistics")
-def delete_update_bid_statistics(sender, instance, **kwargs):
-    # Get the position associated with this bid and update the statistics
-    statistics, _ = talentmap_api.position.models.PositionBidStatistics.objects.get_or_create(position=instance.position)
-    statistics.update_statistics()
-
-    # Update the user's bid statistics
-    statistics, _ = UserBidStatistics.objects.get_or_create(user=instance.user, bidcycle=instance.bidcycle)
-    statistics.update_statistics()
-
-
-@receiver(pre_save, sender=Waiver, dispatch_uid="waiver_status_changed")
-def waiver_status_changed(sender, instance, **kwargs):
-    notification_bodies = instance.generate_status_messages()
-
-    # If our instance has an id, we're performing an update (and not a create)
-    if instance.id:
-        # Get our waiver as it exists in the database
-        old_waiver = Waiver.objects.get(id=instance.id)
-        # Check if our old waiver's status equals the new instance's status
-        if old_waiver.status != instance.status:
-            # Perform an action based upon the new status
-            if instance.status is Waiver.Status.approved:
-                Notification.objects.create(owner=instance.user,
-                                            tags=['waiver', f'{instance.status}'],
-                                            message=notification_bodies['approved_owner'])
-            elif instance.status is Waiver.Status.denied:
-                Notification.objects.create(owner=instance.user,
-                                            tags=['waiver', f'{instance.status}'],
-                                            message=notification_bodies['denied_owner'])
-
-    else:
-        # It's a new waiver request, notify the CDO
-        if instance.user.cdo:
-            Notification.objects.create(owner=instance.user.cdo,
-                                        tags=['waiver', f'{instance.status}'],
-                                        message=notification_bodies['requested_cdo'])
->>>>>>> 7f375b01
+        managed = False