import logging

from django.utils import timezone
from django.db.models import Q, Value, Case, When, BooleanField
from django.db import models
from django.db.models.signals import pre_save, post_save, post_delete, m2m_changed
from django.dispatch import receiver
from django.contrib.postgres.fields import ArrayField

from simple_history.models import HistoricalRecords
from djchoices import DjangoChoices, ChoiceItem

import talentmap_api.position.models
from talentmap_api.common.models import StaticRepresentationModel
from talentmap_api.messaging.models import Notification
from talentmap_api.user_profile.models import UserProfile


class BidCycle(StaticRepresentationModel):
    '''
    The bid cycle model represents an individual bidding cycle
    '''

    name = models.TextField(null=False, help_text="The name of the bid cycle")
    cycle_start_date = models.DateTimeField(null=True, help_text="The start date for the bid cycle")
    cycle_deadline_date = models.DateTimeField(null=True, help_text="The deadline date for the bid cycle")
    cycle_end_date = models.DateTimeField(null=True, help_text="The end date for the bid cycle")
    active = models.BooleanField(default=False, help_text="Whether this bidcycle is active or not")

    positions = models.ManyToManyField('position.Position', related_name="bid_cycles")

<<<<<<< HEAD
    _id = models.TextField(null=True)
    _positions_seq_nums = ArrayField(models.TextField(), default=list)
    _category_code = models.TextField(null=True)
=======
    history = HistoricalRecords()
>>>>>>> a3f1ede1

    def __str__(self):
        return f"{self.name}"

    @property
    def annotated_positions(self):
        '''
        Returns a queryset of all positions, annotated with whether it is accepting bids or not
        '''
        bids = self.bids.filter(Bid.get_unavailable_status_filter()).values_list('position_id', flat=True)
        case = Case(When(id__in=bids,
                         then=Value(False)),
                    default=Value(True),
                    output_field=BooleanField())

        positions = self.positions.annotate(accepting_bids=case)

        return positions

    def update_relationships(self):
        # For each position in our _positions_seq_nums, find it and add it to our positions
        for seq_num in self._positions_seq_nums:
            try:
                self.positions.add(talentmap_api.position.models.Position.objects.get(_seq_num=seq_num))
            except:
                logging.getLogger('console').info(f"While adding positions to bidcycle, could not locate sequence number {seq_num}")

    class Meta:
        managed = True
        ordering = ["cycle_start_date"]


class StatusSurvey(StaticRepresentationModel):
    '''
    The status survey model represents eligiblity status self-identification information
    on a per-bidcycle basis
    '''

    user = models.ForeignKey("user_profile.UserProfile", on_delete=models.CASCADE, related_name="status_surveys")
    bidcycle = models.ForeignKey(BidCycle, related_name="status_surveys")

    is_differential_bidder = models.BooleanField(default=False)
    is_fairshare = models.BooleanField(default=False)
    is_six_eight = models.BooleanField(default=False)

    class Meta:
        managed = True
        ordering = ["bidcycle"]
        unique_together = (("user", "bidcycle"),)


class UserBidStatistics(StaticRepresentationModel):
    '''
    Stores bid statistics for any particular bidcycle for each user
    '''
    bidcycle = models.ForeignKey('bidding.BidCycle', on_delete=models.CASCADE, related_name='user_bid_statistics')
    user = models.ForeignKey('user_profile.UserProfile', on_delete=models.CASCADE, related_name='bid_statistics')

    draft = models.IntegerField(default=0)
    submitted = models.IntegerField(default=0)
    handshake_offered = models.IntegerField(default=0)
    handshake_accepted = models.IntegerField(default=0)
    handshake_declined = models.IntegerField(default=0)
    in_panel = models.IntegerField(default=0)
    approved = models.IntegerField(default=0)
    declined = models.IntegerField(default=0)
    closed = models.IntegerField(default=0)

    def update_statistics(self):
        for status_code, _ in Bid.Status.choices:
            setattr(self, status_code, Bid.objects.filter(user=self.user, bidcycle=self.bidcycle, status=status_code).count())

        self.save()

    class Meta:
        managed = True
        ordering = ["bidcycle__cycle_start_date"]
        unique_together = (("bidcycle", "user",),)


class Bid(StaticRepresentationModel):
    '''
    The bid object represents an individual bid, the position, user, and process status
    '''

    MAXIMUM_SUBMITTED_BIDS = 10

    class Status(DjangoChoices):
        draft = ChoiceItem("draft")
        submitted = ChoiceItem("submitted")
        handshake_offered = ChoiceItem("handshake_offered", "handshake_offered")
        handshake_accepted = ChoiceItem("handshake_accepted", "handshake_accepted")
        handshake_declined = ChoiceItem("handshake_declined", "handshake_declined")
        in_panel = ChoiceItem("in_panel", "in_panel")
        approved = ChoiceItem("approved")
        declined = ChoiceItem("declined")
        closed = ChoiceItem("closed")

    status = models.TextField(default=Status.draft, choices=Status.choices)

    draft_date = models.DateTimeField(auto_now_add=True)
    submitted_date = models.DateTimeField(null=True, help_text="The date the bid was submitted")
    handshake_offered_date = models.DateTimeField(null=True, help_text="The date the handshake was offered")
    handshake_accepted_date = models.DateTimeField(null=True, help_text="The date the handshake was accepted")
    handshake_declined_date = models.DateTimeField(null=True, help_text="The date the handshake was declined")
    in_panel_date = models.DateTimeField(null=True, help_text="The date the bid was scheduled for panel")
    scheduled_panel_date = models.DateTimeField(null=True, help_text="The date of the paneling meeting")
    approved_date = models.DateTimeField(null=True, help_text="The date the bid was approved")
    declined_date = models.DateTimeField(null=True, help_text="The date the bid was declined")
    closed_date = models.DateTimeField(null=True, help_text="The date the bid was closed")

    bidcycle = models.ForeignKey('bidding.BidCycle', on_delete=models.CASCADE, related_name="bids", help_text="The bidcycle for this bid")
    user = models.ForeignKey('user_profile.UserProfile', on_delete=models.CASCADE, related_name="bidlist", help_text="The user owning this bid")
    position = models.ForeignKey('position.Position', on_delete=models.CASCADE, related_name="bids", help_text="The position this bid is for")
    is_priority = models.BooleanField(default=False, help_text="Flag indicating if this bid is the bidder's priority bid")
    panel_reschedule_count = models.IntegerField(default=0, help_text="The number of times this bid's panel date has been rescheduled")

    reviewer = models.ForeignKey('user_profile.UserProfile', on_delete=models.DO_NOTHING, null=True, related_name="reviewing_bids", help_text="The bureau reviewer for this bid")

    create_date = models.DateTimeField(auto_now_add=True)
    update_date = models.DateTimeField(auto_now=True)

    def __str__(self):
        return f"{self.user}#{self.position.position_number} ({self.status})"

    @property
    def is_paneling_today(self):
        return timezone.now().date() == self.scheduled_panel_date.date()

    @staticmethod
    def get_approval_statuses():
        '''
        Returns an array of statuses that denote some approval of the bid (handshake->approved)
        '''
        return [Bid.Status.handshake_offered, Bid.Status.handshake_accepted, Bid.Status.in_panel, Bid.Status.approved]

    @staticmethod
    def get_priority_statuses():
        '''
        Returns an array of statuses that correspond to a priority bid (handshake_accepted->approved)
        '''
        return [Bid.Status.handshake_accepted, Bid.Status.in_panel, Bid.Status.approved]

    @staticmethod
    def get_unavailable_status_filter():
        '''
        Returns a Q object which will return bids which are unavailable for bids (i.e. at or further than handshake status)
        '''
        # We must not have a status of a handshake; or any status further in the process
        qualified_statuses = Bid.get_approval_statuses()

        q_obj = Q()
        # Here we construct a Q object looking for statuses matching any of the qualified statuses
        for status in qualified_statuses:
            q_obj = q_obj | Q(status=status)

        return q_obj

    def generate_status_messages(self):
        return {
            "handshake_offered_owner": f"Your bid for {self.position} has been offered a handshake.",
            "handshake_offered_other": f"A competing bid for {self.position} has been offered a handshake.",
            "in_panel_owner": f"Your bid for {self.position} has been scheduled for panel review.",
            "approved_owner": f"Your bid for {self.position} has been approved by panel.",
            "declined_owner": f"Your bid for {self.position} has been declined."
        }

    class Meta:
        managed = True
        ordering = ["bidcycle__cycle_start_date", "update_date"]


class Waiver(StaticRepresentationModel):
    '''
    The waiver model represents an individual waiver for a particular facet of a bid's requirements
    '''

    class Category(DjangoChoices):
        retirement = ChoiceItem('retirement')
        language = ChoiceItem('language')
        six_eight = ChoiceItem('six_eight', 'six_eight')
        fairshare = ChoiceItem('fairshare')
        skill = ChoiceItem('skill')

    class Type(DjangoChoices):
        partial = ChoiceItem("partial")
        full = ChoiceItem("full")

    class Status(DjangoChoices):
        approved = ChoiceItem("approved")
        requested = ChoiceItem("requested")
        denied = ChoiceItem("denied")

    category = models.TextField(choices=Category.choices)
    type = models.TextField(default=Type.full, choices=Type.choices)
    status = models.TextField(default=Status.requested, choices=Status.choices)

    bid = models.ForeignKey(Bid, related_name='waivers')
    position = models.ForeignKey('position.Position', related_name='waivers')
    user = models.ForeignKey('user_profile.UserProfile', related_name='waivers')

    reviewer = models.ForeignKey('user_profile.UserProfile', null=True, related_name='reviewed_waivers')

    description = models.TextField(null=True, help_text="Description of the waiver request")

    create_date = models.DateTimeField(auto_now_add=True)
    update_date = models.DateTimeField(auto_now=True)

    def generate_status_messages(self):
        return {
            "approved_owner": f"The requested waiver for {self.user} ({self.type} {self.category}) for position {self.position} has been approved.",
            "requested_cdo": f"{self.user} has requested a {self.type} {self.category} waiver for position {self.position}.",
            "denied_owner": f"The requested waiver for {self.user} ({self.type} {self.category}) for position {self.position} has been denied."
        }

    def __str__(self):
        return f"{self.type} {self.category} for {self.user} at {self.position}, {self.status}"

    class Meta:
        managed = True
        ordering = ["update_date"]


@receiver(m2m_changed, sender=BidCycle.positions.through, dispatch_uid="bidcycle_m2m_changed")
def bidcycle_positions_update(sender, instance, action, reverse, model, pk_set, **kwargs):
    if action == "pre_add":
        # Create a new statistics item when a position is placed in the bid cycle
        for position_id in pk_set:
            talentmap_api.position.models.PositionBidStatistics.objects.create(bidcycle=instance, position_id=position_id)
    elif action == "pre_remove":
        # Delete statistics items when removed from the bidcycle
        talentmap_api.position.models.PositionBidStatistics.objects.filter(bidcycle=instance, position_id__in=pk_set).delete()


@receiver(pre_save, sender=Bid, dispatch_uid="bid_status_changed")
def bid_status_changed(sender, instance, **kwargs):
    notification_bodies = instance.generate_status_messages()

    # If our instance has an id, we're performing an update (and not a create)
    if instance.id:
        # Get our bid as it exists in the database
        old_bid = Bid.objects.get(id=instance.id)

        # Set the bid's priority flag
        instance.is_priority = instance.status in instance.get_priority_statuses()

        # Check if our old bid's status equals the new instance's status
        if old_bid.status != instance.status:
            # Create notifications for the owner of the bid, and other bidders on the same position
            owner = [instance.user]
            others = [x for x in instance.position.bids.values_list('user__id', flat=True) if x is not instance.user.id]
            others = list(UserProfile.objects.filter(id__in=others))
            for notification, users in [(f"{instance.status}_owner", owner), (f"{instance.status}_other", others)]:
                # If we have that notification status in the notification bodies, create the notification
                if notification in notification_bodies:
                    for user in users:
                        Notification.objects.create(owner=user,
                                                    tags=['bidding', f'{instance.status}'],
                                                    message=notification_bodies[notification])


@receiver(pre_save, sender=Bid, dispatch_uid="bid_panel_date_changed")
def bid_panel_date_changed(sender, instance, **kwargs):
    # If our instance has an id, we're performing an update (and not a create)
    if instance.id and instance.scheduled_panel_date and instance.status in [Bid.Status.handshake_accepted, Bid.Status.in_panel]:
        # Get our bid as it exists in the database
        old_bid = Bid.objects.get(id=instance.id)

        verb = 'scheduled'
        # If we have an old date, this a re-schedule
        if old_bid.scheduled_panel_date:
            verb = 'rescheduled'
            instance.panel_reschedule_count = old_bid.panel_reschedule_count + 1
        # Check if our old bid's paneling date is the same as the new one
        if old_bid.scheduled_panel_date != instance.scheduled_panel_date:
            Notification.objects.create(owner=instance.user,
                                        tags=['bidding', f'{instance.status}', f'{verb}'],
                                        message=f"Your bid for {instance.position} has been {verb} for paneling on {instance.scheduled_panel_date}.")


@receiver(post_save, sender=Bid, dispatch_uid="save_update_bid_statistics")
@receiver(post_delete, sender=Bid, dispatch_uid="delete_update_bid_statistics")
def delete_update_bid_statistics(sender, instance, **kwargs):
    # Get the position associated with this bid and update the statistics
    statistics, _ = talentmap_api.position.models.PositionBidStatistics.objects.get_or_create(bidcycle=instance.bidcycle, position=instance.position)
    statistics.update_statistics()

    # Update the user's bid statistics
    statistics, _ = UserBidStatistics.objects.get_or_create(user=instance.user, bidcycle=instance.bidcycle)
    statistics.update_statistics()


@receiver(pre_save, sender=Waiver, dispatch_uid="waiver_status_changed")
def waiver_status_changed(sender, instance, **kwargs):
    notification_bodies = instance.generate_status_messages()

    # If our instance has an id, we're performing an update (and not a create)
    if instance.id:
        # Get our waiver as it exists in the database
        old_waiver = Waiver.objects.get(id=instance.id)
        # Check if our old waiver's status equals the new instance's status
        if old_waiver.status != instance.status:
            # Perform an action based upon the new status
            if instance.status is Waiver.Status.approved:
                Notification.objects.create(owner=instance.user,
                                            tags=['waiver', f'{instance.status}'],
                                            message=notification_bodies['approved_owner'])
            elif instance.status is Waiver.Status.denied:
                Notification.objects.create(owner=instance.user,
                                            tags=['waiver', f'{instance.status}'],
                                            message=notification_bodies['denied_owner'])

    else:
        # It's a new waiver request, notify the CDO
        if instance.user.cdo:
            Notification.objects.create(owner=instance.user.cdo,
                                        tags=['waiver', f'{instance.status}'],
                                        message=notification_bodies['requested_cdo'])<|MERGE_RESOLUTION|>--- conflicted
+++ resolved
@@ -29,13 +29,11 @@
 
     positions = models.ManyToManyField('position.Position', related_name="bid_cycles")
 
-<<<<<<< HEAD
+    history = HistoricalRecords()
+
     _id = models.TextField(null=True)
     _positions_seq_nums = ArrayField(models.TextField(), default=list)
     _category_code = models.TextField(null=True)
-=======
-    history = HistoricalRecords()
->>>>>>> a3f1ede1
 
     def __str__(self):
         return f"{self.name}"
