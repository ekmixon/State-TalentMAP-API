from datetime import datetime

from rest_framework import serializers

from talentmap_api.common.serializers import PrefetchedSerializer, StaticRepresentationField
from talentmap_api.position.serializers import PositionSerializer
from talentmap_api.bidding.models import BidCycle, Bid, StatusSurvey, UserBidStatistics, Waiver


class BidCycleSerializer(PrefetchedSerializer):

    def validate(self, data):
        datasource = self.initial_data

        # Convert incoming string dates into date objects for validation
        for date_key in ["cycle_end_date", "cycle_deadline_date", "cycle_start_date"]:
            date = datasource.get(date_key, None)
            if date:
                datasource[date_key] = datetime.strptime(date, '%Y-%m-%d').date()

        # Update our current data if we have any with new data
        if self.instance:
            instance_data = self.instance.__dict__
            instance_data.update(datasource)
            datasource = instance_data

        # Validate our dates are in a chronologically sound order
        start_date = datasource.get("cycle_start_date")
        end_date = datasource.get("cycle_end_date")
        deadline_date = datasource.get("cycle_deadline_date")

        if end_date < start_date:
            raise serializers.ValidationError("Cycle start date must be before cycle end date")
        if end_date < deadline_date:
            raise serializers.ValidationError("Cycle deadline date must be on or before the cycle end date")
        if deadline_date < start_date:
            raise serializers.ValidationError("Cycle deadline date must be after cycle start date")

        return data

    class Meta:
        model = BidCycle
        fields = ("id", "name", "cycle_start_date", "cycle_deadline_date", "cycle_end_date", "active")
        writable_fields = ("name", "cycle_start_date", "cycle_deadline_date", "cycle_end_date", "active")


class SurveySerializer(PrefetchedSerializer):
    calculated_values = serializers.SerializerMethodField()

    def get_calculated_values(self, obj):
        calculated_values = {}
        calculated_values['is_fairshare'] = obj.user.is_fairshare

        return calculated_values

    class Meta:
        model = StatusSurvey
        fields = "__all__"
        writable_fields = ("bidcycle", "is_differential_bidder", "is_fairshare", "is_six_eight")


class BidSerializer(PrefetchedSerializer):
    bidcycle = StaticRepresentationField(read_only=True)
    user = StaticRepresentationField(read_only=True)
    position = StaticRepresentationField(read_only=True)
    waivers = StaticRepresentationField(read_only=True, many=True)

    class Meta:
        model = Bid
        fields = "__all__"
        nested = {
            "position": {
                "class": PositionSerializer,
                "field": "position",
                "kwargs": {
                    "override_fields": [
                        "id",
                        "position_number",
                        "title",
                        "skill",
                        "grade",
                        "post__id",
                        "post__location",
                        "update_date",
                        "create_date"
                    ],
                    "read_only": True
                }
            }
        }


class UserBidStatisticsSerializer(PrefetchedSerializer):
    bidcycle = StaticRepresentationField(read_only=True)
    user = StaticRepresentationField(read_only=True)

    class Meta:
        model = UserBidStatistics
        fields = "__all__"


class BidWritableSerializer(PrefetchedSerializer):
    '''
    This is only used by AOs to schedule the panel date
    '''

    class Meta:
        model = Bid
<<<<<<< HEAD
        fields = ("id", "scheduled_panel_date")
        writable_fields = ("scheduled_panel_date")
=======
        fields = ("id", "status")
        writable_fields = ("status")


class WaiverSerializer(PrefetchedSerializer):
    '''
    For read-only usages
    '''
    bid = StaticRepresentationField(read_only=True)
    user = StaticRepresentationField(read_only=True)
    position = StaticRepresentationField(read_only=True)

    class Meta:
        model = Waiver
        fields = "__all__"


class WaiverClientSerializer(PrefetchedSerializer):
    '''
    For client/CDO creation (no status editing)
    '''

    class Meta:
        model = Waiver
        fields = "__all__"
        writable_fields = ("bid", "position", "type", "category", "description")
>>>>>>> d438e179
<|MERGE_RESOLUTION|>--- conflicted
+++ resolved
@@ -106,12 +106,8 @@
 
     class Meta:
         model = Bid
-<<<<<<< HEAD
         fields = ("id", "scheduled_panel_date")
         writable_fields = ("scheduled_panel_date")
-=======
-        fields = ("id", "status")
-        writable_fields = ("status")
 
 
 class WaiverSerializer(PrefetchedSerializer):
@@ -135,5 +131,4 @@
     class Meta:
         model = Waiver
         fields = "__all__"
-        writable_fields = ("bid", "position", "type", "category", "description")
->>>>>>> d438e179
+        writable_fields = ("bid", "position", "type", "category", "description")