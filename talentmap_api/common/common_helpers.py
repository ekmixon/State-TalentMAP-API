--- conflicted
+++ resolved
@@ -1,9 +1,6 @@
-<<<<<<< HEAD
 import datetime
-=======
 import re
 
->>>>>>> 9bcb5428
 from dateutil.relativedelta import relativedelta
 
 from django.contrib.auth.models import Group, Permission
