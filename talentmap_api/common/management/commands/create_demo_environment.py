from django.core.management.base import BaseCommand
from django.core.management import call_command

import logging
import datetime
import itertools

from talentmap_api.bidding.models import BidCycle, Bid, Waiver, StatusSurvey
from talentmap_api.position.models import Position, Assignment
from talentmap_api.organization.models import TourOfDuty
from talentmap_api.user_profile.models import UserProfile


class Command(BaseCommand):
    help = 'Creates demo environment - seeded users, default bidcycle'
    logger = logging.getLogger('console')

    def __init__(self, *args, **kwargs):
        super(Command, self).__init__(*args, **kwargs)

    def handle(self, *args, **options):
        call_command("create_seeded_users")
        BidCycle.objects.all().delete()
        # Create bidcycle with all positions
        bc = BidCycle.objects.create(active=True,
                                     name=f"Demo BidCycle {datetime.datetime.now()}",
                                     cycle_start_date="1900-01-01",
                                     cycle_deadline_date="2100-01-01",
                                     cycle_end_date="2101-01-01")

        bc.positions.add(*list(Position.objects.all()))
        self.logger.info(f"Created demo bidcycle with all positions: {bc.name}")

        # Give all positions without a current assignment an assignment from John Doe
        profile = UserProfile.objects.get(user__username="doej")
        unassigned_positions = Position.objects.filter(current_assignment__isnull=True)
        self.logger.info(f"Creating assignments for {unassigned_positions.count()} unassigned positions...")
        for position in unassigned_positions:
            tour_of_duty = position.post.tour_of_duty
            if not tour_of_duty:
                tour_of_duty = TourOfDuty.objects.get(id=1)
            Assignment.objects.create(user=profile, position=position, start_date=datetime.datetime.now().date(), tour_of_duty=tour_of_duty, status="active")
        self.logger.info("Created.")

        self.logger.info(f"Seeding bids for all users...")
<<<<<<< HEAD
        persona_users = UserProfile.objects.exclude(user__username__in=["admin", "doej", "guest"]).all()
        valid_users = itertools.cycle(list(persona_users))

        # Remove any previous SII surveys
        StatusSurvey.objects.all().delete()

        # Create SII surveys
        for user in list(persona_users):
            StatusSurvey.objects.create(user=user, bidcycle=bc)
=======
        valid_users = itertools.cycle(list(UserProfile.objects.exclude(user__username__in=["admin", "doej", "guest", "woodwardw"]).all()))
>>>>>>> 5d3d793e

        # Remove any existing bids
        Bid.objects.all().delete()

        # Create 40 bids, with competition
        positions = list(bc.positions.filter(bureau__code="150000").order_by('?'))  # Our AO persona gets all the bids
        for _ in range(0, 20):
            position = positions.pop()
            Bid.objects.create(position=position, bidcycle=bc, user=next(valid_users))
            Bid.objects.create(position=position, bidcycle=bc, user=next(valid_users))
        self.logger.info(f"Seeded bids, randomly altering statuses...")
        # Assign random bids statuses
        statuses = itertools.cycle([Bid.Status.submitted, Bid.Status.handshake_offered])
        for bid in list(Bid.objects.all().order_by('?')[:20]):
            bid.status = next(statuses)
            setattr(bid, f"{bid.status}_date", datetime.datetime.now().date())
            self.logger.info(f"Setting bid status: {bid}")
            bid.save()

        # Move one bid through the entire process
        bid = Bid.objects.exclude(user__user__username='woodwardw').filter(status=Bid.Status.submitted).first()
        self.logger.info(f"Walking through bid process with {bid.id} {bid}")
        bid.status = Bid.Status.handshake_offered
        bid.handshake_offered_date = datetime.datetime.now().date()
        bid.save()

        bid.status = Bid.Status.handshake_accepted
        bid.handshake_accepted_date = datetime.datetime.now().date()
        bid.save()

        bid.status = Bid.Status.in_panel
        bid.in_panel_date = datetime.datetime.now().date()
        bid.scheduled_panel_date = "2017-12-25"
        bid.save()

        # Reschedule the bid
        bid.scheduled_panel_date = "2018-01-20"
        bid.save()

        bid.status = Bid.Status.approved
        bid.approved_date = datetime.datetime.now().date()
        bid.save()

        self.logger.info("Done initializing bids")

        self.logger.info("Seeding waiver requests...")
        Waiver.objects.all().delete()

        waiver_status = itertools.cycle([Waiver.Status.requested, Waiver.Status.approved, Waiver.Status.denied])
        waiver_type = itertools.cycle([Waiver.Type.partial, Waiver.Type.full])
        waiver_category = itertools.cycle([Waiver.Category.language, Waiver.Category.six_eight, Waiver.Category.fairshare])

        for bid in list(Bid.objects.all().order_by('?')[:20]):
            Waiver.objects.create(type=next(waiver_type), category=next(waiver_category), user=bid.user, position=bid.position, bid=bid)

        # Randomly alter waiver statuses
        for waiver in list(Waiver.objects.all().order_by('?')):
            waiver.status = next(waiver_status)
            self.logger.info(f"Setting waiver status: {waiver}")
            waiver.save()

        self.logger.info("Done seeding waivers")

        self.logger.info("Updating string representations...")
        call_command("update_string_representations")<|MERGE_RESOLUTION|>--- conflicted
+++ resolved
@@ -43,9 +43,9 @@
         self.logger.info("Created.")
 
         self.logger.info(f"Seeding bids for all users...")
-<<<<<<< HEAD
-        persona_users = UserProfile.objects.exclude(user__username__in=["admin", "doej", "guest"]).all()
+        persona_users = UserProfile.objects.exclude(user__username__in=["admin", "doej", "guest", "woodwardw"]).all()
         valid_users = itertools.cycle(list(persona_users))
+        reviewer = UserProfile.objects.get(user__username="woodwardw")
 
         # Remove any previous SII surveys
         StatusSurvey.objects.all().delete()
@@ -53,9 +53,6 @@
         # Create SII surveys
         for user in list(persona_users):
             StatusSurvey.objects.create(user=user, bidcycle=bc)
-=======
-        valid_users = itertools.cycle(list(UserProfile.objects.exclude(user__username__in=["admin", "doej", "guest", "woodwardw"]).all()))
->>>>>>> 5d3d793e
 
         # Remove any existing bids
         Bid.objects.all().delete()
@@ -64,8 +61,8 @@
         positions = list(bc.positions.filter(bureau__code="150000").order_by('?'))  # Our AO persona gets all the bids
         for _ in range(0, 20):
             position = positions.pop()
-            Bid.objects.create(position=position, bidcycle=bc, user=next(valid_users))
-            Bid.objects.create(position=position, bidcycle=bc, user=next(valid_users))
+            Bid.objects.create(position=position, bidcycle=bc, user=next(valid_users), reviewer=reviewer)
+            Bid.objects.create(position=position, bidcycle=bc, user=next(valid_users), reviewer=reviewer)
         self.logger.info(f"Seeded bids, randomly altering statuses...")
         # Assign random bids statuses
         statuses = itertools.cycle([Bid.Status.submitted, Bid.Status.handshake_offered])
