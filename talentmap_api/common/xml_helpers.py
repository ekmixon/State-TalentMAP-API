--- conflicted
+++ resolved
@@ -2,16 +2,12 @@
 This file contains helpers for loading data into the database from XML files
 '''
 
-<<<<<<< HEAD
-import defusedxml.lxml as ET
-=======
 from django.forms.models import model_to_dict
 from django.db.models.constants import LOOKUP_SEP
 from django.db.models import Q
 
-from lxml import etree as ET
+import defusedxml.lxml as ET
 import logging
->>>>>>> b03d3432
 
 
 class XMLloader():
