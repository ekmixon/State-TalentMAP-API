'''
This file contains helpers for loading data into the database from XML files
'''

import defusedxml.lxml as ET
import logging
import re

from talentmap_api.common.common_helpers import ensure_date


class XMLloader():

    def __init__(self, model, instance_tag, tag_map, collision_behavior=None, collision_field=None):
        '''
        Instantiates the XMLloader

        Args:
            model (Class) - The model class used to create instances
            instance_tag (str) - The name of a tag which defines a new instance
            tag_map (dict) - A dictionary defining what XML tags map to which model fields
            collision_behavior (str) - What to do when a collision is detected (update or delete)
            collision_field (str) - The field to detect collisions on
        '''

        self.model = model
        self.instance_tag = instance_tag
        self.tag_map = tag_map
        self.collision_behavior = collision_behavior
        self.collision_field = collision_field

    def create_models_from_xml(self, xml_filepath):
        '''
        Loads data from an XML file into a model, using a defined mapping of fields
        to XML tags.

        Args:
            xml_filepath (str) - The filepath to the XML file to load

        Returns:
            list: The list of new instance ids
            list: The list of updated instance ids
        '''

        # A list of instances to instantiate with a bulk create
        new_instances = []

        # A list of updated instance id's
        updated_instances = []

        # Parse the XML tree
        parser = ET._etree.XMLParser(recover=True)
        xml_tree = ET.parse(xml_filepath, parser)

        # Get the root node
        root = xml_tree.getroot()

        # Get a set of all tags which match our instance tag
        instance_tags = root.findall(self.instance_tag, root.nsmap)

        # For every instance tag, create a new instance and populate it
        for tag in instance_tags:
            instance = self.model()
            for key in self.tag_map.keys():
                # Find a matching entry for the tag from the tag map
                item = tag.find(key, tag.nsmap)
                if item is not None:
                    # If we have a matching entry, and the map is not a callable,
                    # set the instance's property to that value
                    if not callable(self.tag_map[key]):
                        data = item.text
                        if data and len(data.strip()) > 0:
                            setattr(instance, self.tag_map[key], data)
                    else:
                        # Tag map is a callable, so call it with instance + item
                        self.tag_map[key](instance, item)

            # Check for collisions
            if self.collision_field:
                q_kwargs = {}
                q_kwargs[self.collision_field] = getattr(instance, self.collision_field)
                collisions = type(instance).objects.filter(**q_kwargs)
                if collisions.count() > 1:
                    logging.getLogger('console').warn(f"Looking for collision on {type(instance).__name__}, field {self.collision_field}, value {getattr(instance, self.collision_field)}; found {collisions.count()}. Skipping item.")
                    continue
                elif collisions.count() == 1:
                    # We have exactly one collision, so handle it
                    if self.collision_behavior == 'delete':
                        collisions.delete()
                        new_instances.append(instance)
                    elif self.collision_behavior == 'update':
                        # Update our collided instance
                        update_dict = dict(instance.__dict__)
                        del update_dict["id"]
                        del update_dict["_state"]
                        collisions.update(**update_dict)
                        updated_instances.append(collisions.first().id)
                        continue
                    elif self.collision_behavior == 'skip':
                        # Skip this instance, because it already exists
                        continue
                else:
                    new_instances.append(instance)
            else:
                # Append our instance
                new_instances.append(instance)

        # new_instances = self.model.objects.bulk_create(new_instances)

        # We want to call the save() logic on each new instance
        for instance in new_instances:
            instance.save()
        new_instances = [instance.id for instance in new_instances]

        # Create our instances
        return (new_instances, updated_instances)


def strip_extra_spaces(field):
    '''
    Creates a function for processing a specific field by removing duplicated and
    trailing spaces during XML loading
    '''
    def process_function(instance, item):
        setattr(instance, field, re.sub(' +', ' ', item.text).strip())
    return process_function


def parse_boolean(field, true_values_override=None):
    '''
    Creates a function for processing booleans from a string
    '''
    def process_function(instance, item):
        true_values = ["1", "True", "true", "Y", "T"]
        if true_values_override:
            true_values = true_values_override
        value = False
        if item.text in true_values:
            value = True
        setattr(instance, field, value)
    return process_function


<<<<<<< HEAD
def parse_date(field):
    '''
    Parses date fields into datetime
    '''
    def process_function(instance, item):
        setattr(instance, field, ensure_date(item.text))
=======
def get_nested_tag(field, tag):
    '''
    Creates a function to grab a nested tag
    '''

    def process_function(instance, item):
        setattr(instance, field, item.find(tag).text)
>>>>>>> 30f33ed2
    return process_function<|MERGE_RESOLUTION|>--- conflicted
+++ resolved
@@ -140,15 +140,15 @@
         setattr(instance, field, value)
     return process_function
 
-
-<<<<<<< HEAD
+  
 def parse_date(field):
     '''
     Parses date fields into datetime
     '''
     def process_function(instance, item):
         setattr(instance, field, ensure_date(item.text))
-=======
+    return process_function
+
 def get_nested_tag(field, tag):
     '''
     Creates a function to grab a nested tag
@@ -156,5 +156,4 @@
 
     def process_function(instance, item):
         setattr(instance, field, item.find(tag).text)
->>>>>>> 30f33ed2
     return process_function