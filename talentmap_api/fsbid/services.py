--- conflicted
+++ resolved
@@ -229,10 +229,7 @@
     if len(results) > 0:
         return ",".join(results)
 
-<<<<<<< HEAD
-
-=======
->>>>>>> f6234829
+
 def bureau_values(query):
     '''
     Gets the ids for the functional/regional bureaus and maps to codes and their children
@@ -318,10 +315,6 @@
             return language
 
 
-<<<<<<< HEAD
-=======
-
->>>>>>> f6234829
 def fsbid_pv_to_talentmap_pv(pv):
     '''
     Converts the response projected vacancy from FSBid to a format more in line with the Talentmap position
