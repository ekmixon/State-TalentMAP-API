--- conflicted
+++ resolved
@@ -82,11 +82,7 @@
 
 
 def fsbid_bid_to_talentmap_bid(data):
-<<<<<<< HEAD
-    bidStatus = get_bid_status(data.get("statusCode", ""), data.get("handshakeCode", ""))
-=======
     bidStatus = get_bid_status(data.get('bs_cd'), data.get('ubw_hndshk_offrd_flg'))
->>>>>>> 2764d8cf
     return {
         "id": f"{data.get('perdet_seq_num')}_{data.get('cp_id')}",
         "bidcycle": data.get('cycle_nm_txt'),
@@ -111,13 +107,8 @@
             "grade": data.get("pos_grade_code"),
             "skill": data.get("pos_skill_desc"),
             "bureau": "",
-<<<<<<< HEAD
-            "title": "",
-            "create_date": data.get("submittedDate", ""),
-=======
             "title": data.get("ptitle"),
             "create_date": ensure_date(data.get('ubw_create_dt'), utc_offset=-5),
->>>>>>> 2764d8cf
             "update_date": "",
             "post": {
                 "id": "",
@@ -131,19 +122,11 @@
             }
         },
         "waivers": [],
-<<<<<<< HEAD
-        "can_delete": can_delete_bid(bidStatus, data.get("cycle", "")),
-        "status": bidStatus,
-        "draft_date": "",
-        "submitted_date": datetime.strptime(data.get("submittedDate", ""), "%Y/%m/%d"),
-        "handshake_offered_date": "",
-=======
         "can_delete": data.get('delete_id', True),
         "status": bidStatus,
         "draft_date": ensure_date(data.get('ubw_create_dt'), utc_offset=-5),
         "submitted_date": ensure_date(data.get('ubw_submit_dt'), utc_offset=-5),
         "handshake_offered_date": data.get("ubw_hndshk_offrd_dt"),
->>>>>>> 2764d8cf
         "handshake_accepted_date": "",
         "handshake_declined_date": "",
         "in_panel_date": "",
@@ -153,11 +136,7 @@
         "closed_date": "",
         "is_priority": False,
         "panel_reschedule_count": 0,
-<<<<<<< HEAD
-        "create_date": datetime.strptime(data.get("submittedDate", ""), "%Y/%m/%d"),
-=======
         "create_date": ensure_date(data.get('ubw_create_dt'), utc_offset=-5),
->>>>>>> 2764d8cf
         "update_date": "",
         "reviewer": ""
     }