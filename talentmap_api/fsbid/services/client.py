--- conflicted
+++ resolved
@@ -15,11 +15,7 @@
 
 logger = logging.getLogger(__name__)
 
-<<<<<<< HEAD
-def client(jwt_token, hru_id, rl_cd, hasHandshake):
-=======
-def client(jwt_token, hru_id, rl_cd, q):
->>>>>>> 405b0479
+def client(jwt_token, hru_id, rl_cd, hasHandshake, q):
     '''
     Get Clients by CDO
     '''
@@ -29,15 +25,12 @@
         uri = uri + f'&request_params.hru_id={hru_id}'
     if rl_cd:
         uri = uri + f'&request_params.rl_cd={rl_cd}'
-<<<<<<< HEAD
     if hasHandshake:
         # Convert Front end request of true/false to Y/N for FSBid
         hs_cd = tmap_handshake_to_fsbid(hasHandshake)
         uri = uri + f'&request_params.hs_cd={hs_cd}'
-=======
     if q:
         uri = uri + f'&request_params.freeText={q}'
->>>>>>> 405b0479
     response = services.get_fsbid_results(uri, jwt_token, fsbid_clients_to_talentmap_clients)
     return response
 
