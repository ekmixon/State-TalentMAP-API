--- conflicted
+++ resolved
@@ -159,24 +159,13 @@
     current_assignment = employee.get('currentAssignment', None)
     position = current_assignment.get('currentPosition', None)
     return {
-<<<<<<< HEAD
-        "id": data.get("perdet_seq_num", None),
-        "name": data.get("per_full_name", None),
-        "grade": data.get("grade_code", None),
-        "skills": '\n'.join(map_skill_codes_for_csv(data)),
-        "employee_id": data.get("emplid", None),
-        "role_code": data.get("role_code", None),
-        "pos_location_code": data.get("pos_location_code", None),
-=======
-         "id": employee.get("pert_external_id", None),
+        "id": employee.get("pert_external_id", None),
         "name": f"{employee.get('per_first_name', None)} {employee.get('per_last_name', None)}",
-        "perdet_seq_number": data.get("perdet_seq_num", None),
         "grade": employee.get("per_grade_code", None),
         "skills": ' , '.join(map_skill_codes_for_csv(employee)),
         "employee_id": employee.get("pert_external_id", None),
         "role_code": data.get("rl_cd", None),
         "pos_location_code": position.get("pos_location_code", None),
->>>>>>> 288dd0d3
         "hasHandshake": fsbid_handshake_to_tmap(data.get("hs_cd"))
     }
 
