--- conflicted
+++ resolved
@@ -181,12 +181,7 @@
     url = f"{API_ROOT}/{uri}?{query_mapping_function(query)}"
     response = requests.get(url, headers={'JWTAuthorization': jwt_token, 'Content-Type': 'application/json'}).json()
 
-<<<<<<< HEAD
     if response.get("Data") is None or response.get('return_code', -1) == -1:
         return None
 
-    return map(mapping_function, response.get("Data", {}))
-=======
-    results = map(mapping_function, response["Data"])
-    return results
->>>>>>> 8726cd9a
+    return map(mapping_function, response.get("Data", {}))