import requests
import logging

from urllib.parse import urlencode, quote

from django.conf import settings
from django.core.exceptions import ObjectDoesNotExist

from talentmap_api.common.common_helpers import ensure_date, safe_navigation
import talentmap_api.fsbid.services.common as services

API_ROOT = settings.FSBID_API_URL

logger = logging.getLogger(__name__)

def get_projected_vacancy(id, jwt_token):
    '''
    Gets an indivdual projected vacancy by id
    '''
    return services.get_individual(
        "futureVacancies",
        id,
        convert_pv_query,
        jwt_token,
        fsbid_pv_to_talentmap_pv
    )
def get_projected_vacancies(query, jwt_token, host=None):
    return services.send_get_request(
        "futureVacancies",
        query,
        convert_pv_query,
        jwt_token,
        fsbid_pv_to_talentmap_pv,
        get_projected_vacancies_count,
        "/api/v1/fsbid/projected_vacancies/",
        host
    )


def get_projected_vacancies_count(query, jwt_token, host=None):
    '''
    Gets the total number of PVs for a filterset
    '''
    return services.send_count_request("futureVacanciesCount", query, convert_pv_query, jwt_token, host)



def fsbid_pv_to_talentmap_pv(pv):
    '''
    Converts the response projected vacancy from FSBid to a format more in line with the Talentmap position
    '''
    return {
        "id": pv.get("fv_seq_num", None),
        "ted": ensure_date(pv.get("ted", None), utc_offset=-5),
        "bidcycle": {
            "id": pv.get("bsn_id", None),
            "name": pv.get("bsn_descr_text", None),
            "cycle_start_date": None,
            "cycle_deadline_date": None,
            "cycle_end_date": None,
            "active": True
        },
        "position": {
            "grade": pv.get("pos_grade_code", None),
<<<<<<< HEAD
            "skill": f"{pv.get('pos_skill_desc', None)} ({pv.get('pos_skill_code')})",
=======
            "skill": pv.get("pos_skill_desc", None),
            "skill_code": pv.get("pos_skill_code", None),
>>>>>>> 9dc6e5d4
            "bureau": pv.get("bureau_desc", None),
            "organization": pv.get("post_org_country_state", None),
            "tour_of_duty": pv.get("tod", None),
            "languages": list(filter(None, [
                services.parseLanguage(pv.get("lang1", None)),
                services.parseLanguage(pv.get("lang2", None)),
            ])),
            "post": {
                "tour_of_duty": pv.get("tod", None),
                "differential_rate": pv.get("bt_differential_rate_num", None),
                "danger_pay": pv.get("bt_danger_pay_num", None),
                "location": {
                    "country": pv.get("location_country", None),
                    "code": pv.get("pos_location_code", None),
                    "city": pv.get("location_city", None),
                    "state": pv.get("location_state", None),
                }
            },
            "current_assignment": {
                "user": pv.get("incumbent", None),
                "estimated_end_date": ensure_date(pv.get("ted", None), utc_offset=-5)
            },
            "position_number": pv.get("position", None),
            "title": pv.get("pos_title_desc", None),
            "availability": {
                "availability": True,
                "reason": None
            },
            "bid_cycle_statuses": [
                {
                    "id": pv.get("fv_seq_num", None),
                    "bidcycle": pv.get("bsn_descr_text", None),
                    "position": pv.get("pos_title_desc", None),
                    "status_code": None,
                    "status": None
                }
            ],
            "latest_bidcycle": {
                "id": pv.get("bsn_id", None),
                "name": pv.get("bsn_descr_text", None),
                "cycle_start_date": None,
                "cycle_deadline_date": None,
                "cycle_end_date": None,
                "active": True
            },
            "description": {
                "content": pv.get("ppos_capsule_descr_txt", None),
                "date_updated": ensure_date(pv.get("ppos_capsule_modify_dt", None), utc_offset=5),
            }
        }
    }

def convert_pv_query(query):
    '''
    Converts TalentMap filters into FSBid filters

    The TalentMap filters align with the position search filter naming
    '''
    values = {
        "fv_request_params.order_by": services.sorting_values(query.get("ordering", None)),
        "fv_request_params.page_index": int(query.get("page", 1)),
        "fv_request_params.page_size": query.get("limit", 25),
        "fv_request_params.freeText": query.get("q", None),
        "fv_request_params.bid_seasons": services.convert_multi_value(query.get("is_available_in_bidseason")),
        "fv_request_params.bureaus": services.bureau_values(query),
        "fv_request_params.overseas_ind": services.overseas_values(query),
        "fv_request_params.danger_pays": services.convert_multi_value(query.get("position__post__danger_pay__in")),
        "fv_request_params.grades": services.convert_multi_value(query.get("position__grade__code__in")),
        "fv_request_params.languages": services.convert_multi_value(query.get("language_codes")),
        "fv_request_params.differential_pays": services.convert_multi_value(query.get("position__post__differential_rate__in")),
        "fv_request_params.skills": services.convert_multi_value(query.get("position__skill__code__in")),
        "fv_request_params.tod_codes": services.convert_multi_value(query.get("position__post__tour_of_duty__code__in")),
        "fv_request_params.location_codes": services.post_values(query),
        "fv_request_params.pos_numbers": services.convert_multi_value(query.get("position__position_number__in", None)),
        "fv_request_params.seq_nums": services.convert_multi_value(query.get("id", None)),
    }
    return urlencode({i: j for i, j in values.items() if j is not None}, doseq=True, quote_via=quote)<|MERGE_RESOLUTION|>--- conflicted
+++ resolved
@@ -62,12 +62,7 @@
         },
         "position": {
             "grade": pv.get("pos_grade_code", None),
-<<<<<<< HEAD
             "skill": f"{pv.get('pos_skill_desc', None)} ({pv.get('pos_skill_code')})",
-=======
-            "skill": pv.get("pos_skill_desc", None),
-            "skill_code": pv.get("pos_skill_code", None),
->>>>>>> 9dc6e5d4
             "bureau": pv.get("bureau_desc", None),
             "organization": pv.get("post_org_country_state", None),
             "tour_of_duty": pv.get("tod", None),
