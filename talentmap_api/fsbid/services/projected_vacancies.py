import requests
import logging

from urllib.parse import urlencode, quote

from django.conf import settings
from django.core.exceptions import ObjectDoesNotExist

from talentmap_api.common.common_helpers import ensure_date, safe_navigation
import talentmap_api.fsbid.services.common as services

API_ROOT = settings.FSBID_API_URL

logger = logging.getLogger(__name__)

def get_projected_vacancy(id, jwt_token):
    '''
    Gets an indivdual projected vacancy by id
    '''
    return services.get_individual(
        "futureVacancies",
        id,
        convert_pv_query,
        jwt_token,
        fsbid_pv_to_talentmap_pv
    )
def get_projected_vacancies(query, jwt_token, host=None):
    return services.send_get_request(
        "futureVacancies",
        query,
        convert_pv_query,
        jwt_token,
        fsbid_pv_to_talentmap_pv,
        get_projected_vacancies_count,
        "/api/v1/fsbid/projected_vacancies/",
        host
    )


def get_projected_vacancies_count(query, jwt_token, host=None):
    '''
    Gets the total number of PVs for a filterset
    '''
    return services.send_count_request("futureVacanciesCount", query, convert_pv_query, jwt_token, host)



def fsbid_pv_to_talentmap_pv(pv):
    '''
    Converts the response projected vacancy from FSBid to a format more in line with the Talentmap position
    '''
    return {
        "id": pv.get("fv_seq_num", None),
        "ted": ensure_date(pv.get("ted", None), utc_offset=-5),
        "bidcycle": {
            "id": pv.get("bsn_id", None),
            "name": pv.get("bsn_descr_text", None),
            "cycle_start_date": None,
            "cycle_deadline_date": None,
            "cycle_end_date": None,
            "active": True
        },
        "position": {
            "grade": pv.get("pos_grade_code", None),
            "skill": pv.get("pos_skill_desc", None),
<<<<<<< HEAD
            "bureau": f"({pv.get('pos_bureau_short_desc', None)}) {pv.get('pos_bureau_long_desc', None)}",
=======
            "skill_code": pv.get("pos_skill_code", None),
            "bureau": pv.get("bureau_desc", None),
>>>>>>> 9dc6e5d4
            "organization": pv.get("post_org_country_state", None),
            "tour_of_duty": pv.get("tod", None),
            "languages": list(filter(None, [
                services.parseLanguage(pv.get("lang1", None)),
                services.parseLanguage(pv.get("lang2", None)),
            ])),
            "post": {
                "tour_of_duty": pv.get("tod", None),
                "differential_rate": pv.get("bt_differential_rate_num", None),
                "danger_pay": pv.get("bt_danger_pay_num", None),
                "location": {
                    "country": pv.get("location_country", None),
                    "code": pv.get("pos_location_code", None),
                    "city": pv.get("location_city", None),
                    "state": pv.get("location_state", None),
                }
            },
            "current_assignment": {
                "user": pv.get("incumbent", None),
                "estimated_end_date": ensure_date(pv.get("ted", None), utc_offset=-5)
            },
            "position_number": pv.get("position", None),
            "title": pv.get("pos_title_desc", None),
            "availability": {
                "availability": True,
                "reason": None
            },
            "bid_cycle_statuses": [
                {
                    "id": pv.get("fv_seq_num", None),
                    "bidcycle": pv.get("bsn_descr_text", None),
                    "position": pv.get("pos_title_desc", None),
                    "status_code": None,
                    "status": None
                }
            ],
            "latest_bidcycle": {
                "id": pv.get("bsn_id", None),
                "name": pv.get("bsn_descr_text", None),
                "cycle_start_date": None,
                "cycle_deadline_date": None,
                "cycle_end_date": None,
                "active": True
            },
            "description": {
                "content": pv.get("ppos_capsule_descr_txt", None)
            }
        }
    }

def convert_pv_query(query):
    '''
    Converts TalentMap filters into FSBid filters

    The TalentMap filters align with the position search filter naming
    '''
    values = {
        "fv_request_params.order_by": services.sorting_values(query.get("ordering", None)),
        "fv_request_params.page_index": int(query.get("page", 1)),
        "fv_request_params.page_size": query.get("limit", 25),
        "fv_request_params.freeText": query.get("q", None),
        "fv_request_params.bid_seasons": services.convert_multi_value(query.get("is_available_in_bidseason")),
        "fv_request_params.bureaus": services.bureau_values(query),
        "fv_request_params.overseas_ind": services.overseas_values(query),
        "fv_request_params.danger_pays": services.convert_multi_value(query.get("position__post__danger_pay__in")),
        "fv_request_params.grades": services.convert_multi_value(query.get("position__grade__code__in")),
        "fv_request_params.languages": services.convert_multi_value(query.get("language_codes")),
        "fv_request_params.differential_pays": services.convert_multi_value(query.get("position__post__differential_rate__in")),
        "fv_request_params.skills": services.convert_multi_value(query.get("position__skill__code__in")),
        "fv_request_params.tod_codes": services.convert_multi_value(query.get("position__post__tour_of_duty__code__in")),
        "fv_request_params.location_codes": services.post_values(query),
        "fv_request_params.pos_numbers": services.convert_multi_value(query.get("position__position_number__in", None)),
        "fv_request_params.seq_nums": services.convert_multi_value(query.get("id", None)),
    }
    return urlencode({i: j for i, j in values.items() if j is not None}, doseq=True, quote_via=quote)<|MERGE_RESOLUTION|>--- conflicted
+++ resolved
@@ -63,12 +63,8 @@
         "position": {
             "grade": pv.get("pos_grade_code", None),
             "skill": pv.get("pos_skill_desc", None),
-<<<<<<< HEAD
             "bureau": f"({pv.get('pos_bureau_short_desc', None)}) {pv.get('pos_bureau_long_desc', None)}",
-=======
-            "skill_code": pv.get("pos_skill_code", None),
-            "bureau": pv.get("bureau_desc", None),
->>>>>>> 9dc6e5d4
+            "skill": f"{pv.get('pos_skill_desc', None)} ({pv.get('pos_skill_code')})",
             "organization": pv.get("post_org_country_state", None),
             "tour_of_duty": pv.get("tod", None),
             "languages": list(filter(None, [
