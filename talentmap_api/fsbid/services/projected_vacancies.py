--- conflicted
+++ resolved
@@ -195,10 +195,7 @@
         "fv_request_params.pos_numbers": services.convert_multi_value(query.get("position__position_number__in", None)),
         "fv_request_params.seq_nums": services.convert_multi_value(query.get("id", None)),
         "fv_request_params.post_ind": services.convert_multi_value(query.get("position__post_indicator__in")),
-<<<<<<< HEAD
         "fv_request_params.us_codes": services.convert_multi_value(query.get("position__us_codes__in")),
-=======
->>>>>>> 989e5d00
 
         # Common filters
         "fv_request_params.freeText2": query.get("q", None),
@@ -207,10 +204,7 @@
         "fv_request_params.differential_pays2": services.convert_multi_value(query.get("position__post__differential_rate__in")),
         "fv_request_params.location_codes2": services.post_values(query),
         "fv_request_params.post_ind2": services.convert_multi_value(query.get("position__post_indicator__in")),
-<<<<<<< HEAD
         "fv_request_params.us_codes2": services.convert_multi_value(query.get("position__us_codes__in")),
-=======
->>>>>>> 989e5d00
 
         # Tandem 2 filters
         "fv_request_params.bid_seasons2": services.convert_multi_value(query.get("is_available_in_bidseason-tandem")),
@@ -248,10 +242,8 @@
         "fv_request_params.pos_numbers": services.convert_multi_value(query.get("position__position_number__in", None)),
         "fv_request_params.seq_nums": services.convert_multi_value(query.get("id", None)),
         "fv_request_params.post_ind": services.convert_multi_value(query.get("position__post_indicator__in")),
-<<<<<<< HEAD
         "fv_request_params.us_codes": services.convert_multi_value(query.get("position__us_codes__in")),
-=======
->>>>>>> 989e5d00
+
         "fv_request_params.get_count": query.get("getCount", 'false'),
     }
     return urlencode({i: j for i, j in values.items() if j is not None}, doseq=True, quote_via=quote)