import pytest
import datetime
from dateutil.relativedelta import relativedelta
from model_mommy import mommy
from unittest.mock import Mock, patch
from rest_framework import status
from django.utils import timezone


ap = {
    "cp_id": 89367,
    "cp_status": "OP",
    "cp_post_dt": "2020-08-02T00:00:00",
    "pos_title_desc": "CHIEF OF STAFF:",
    "pos_skill_code": "OC",
    "pos_location_code": "110010001",
    "post_org_country_state": "WASHINGTON, DISTRICT OF COLUMBIA",
    "ted": "2020-08-02T00:00:00",
    "fv_override_ted_date": "",
    "cycle_id": 21,
    "cycle_nm_txt": "Test Cycle",
    "bureau_code": "OC",
    "bsn_descr_text": "Summer 2020",
    "pos_skill_desc": "MANAGEMENT OFFICER",
    "pos_bureau_short_desc": 'Desc',
    "pos_job_category_desc": "Management",
    "pos_grade_code": "OC",
    "bureau_desc": "(A)BUREAU OF ADMINISTRATION",
    "lang1": "French(XX) 1/2",
    "lang2": "",
    "tod": "",
    "bt_differential_rate_num": "",
    "bt_danger_pay_num": "",
    "incumbent": "Siegner:",
    "position": "D0994900",
    "ppos_capsule_descr_txt": "ON SPEC.  The Bureau of Admnistration (A) is the back bone of all  dafdafafdadfadfadsfadfadfjfauoiukjigqur ijf iajfdpoiaudf afdoijafdiuwpei poiu foiafdjfd oau0jj;kj",
    "cp_ttl_bidder_qty": 0,
    "cp_at_grd_qty": 0,
    "cp_in_cone_qty": 0,
    "cp_at_grd_in_cone_qty": 0,
    "rnum": 1,
    "count(1)": 1
}

fake_jwt = "eyJhbGciOiJIUzI1NiIsInR5cCI6IkpXVCJ9.eyJ1bmlxdWVfbmFtZSI6IldBU0hEQ1xcVEVTVFVTRVIifQ.o5o4XZ3Z_vsqqC4a2tGcGEoYu3sSYxej4Y2GcCQVtyE"

@pytest.fixture
def test_bidder_fixture(authorized_user):
    group = mommy.make('auth.Group', name='bidder')
    group.user_set.add(authorized_user)


@pytest.mark.django_db(transaction=True)
@pytest.mark.usefixtures("test_bidder_fixture")
def test_available_positions_actions(authorized_client, authorized_user):
    with patch('talentmap_api.fsbid.services.common.requests.get') as mock_get:
        mock_get.return_value = Mock(ok=True)
        mock_get.return_value.json.return_value = {"Data": [ap]}
        response = authorized_client.get(f'/api/v1/fsbid/available_positions/', HTTP_JWT=fake_jwt)
<<<<<<< HEAD
        assert response.json()["results"][0]['id'] == [ap][0]['cp_id']
=======
        assert response.json()["results"][0]['id'] == [ap][0]['cp_id']


@pytest.mark.django_db(transaction=True)
@pytest.mark.usefixtures("test_bidder_fixture")
def test_available_position_actions(authorized_client, authorized_user):
    with patch('talentmap_api.fsbid.services.common.requests.get') as mock_get:
        mock_get.return_value = Mock(ok=True)
        mock_get.return_value.json.return_value = {"Data": [ap]}
        response = authorized_client.get(f'/api/v1/fsbid/available_positions/{ap["cp_id"]}/', HTTP_JWT=fake_jwt)
        assert response.json()['id'] == ap['cp_id']
>>>>>>> abcf9a40
<|MERGE_RESOLUTION|>--- conflicted
+++ resolved
@@ -57,9 +57,6 @@
         mock_get.return_value = Mock(ok=True)
         mock_get.return_value.json.return_value = {"Data": [ap]}
         response = authorized_client.get(f'/api/v1/fsbid/available_positions/', HTTP_JWT=fake_jwt)
-<<<<<<< HEAD
-        assert response.json()["results"][0]['id'] == [ap][0]['cp_id']
-=======
         assert response.json()["results"][0]['id'] == [ap][0]['cp_id']
 
 
@@ -71,4 +68,3 @@
         mock_get.return_value.json.return_value = {"Data": [ap]}
         response = authorized_client.get(f'/api/v1/fsbid/available_positions/{ap["cp_id"]}/', HTTP_JWT=fake_jwt)
         assert response.json()['id'] == ap['cp_id']
->>>>>>> abcf9a40
