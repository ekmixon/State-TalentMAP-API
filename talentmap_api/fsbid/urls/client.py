--- conflicted
+++ resolved
@@ -6,12 +6,7 @@
 router = routers.SimpleRouter()
 
 urlpatterns = [
-<<<<<<< HEAD
-    url(r'^cdo/$', views.FSBidCDOListView.as_view(), name='FSBid-cdo_list'),
-    url(r'^client/$', views.FSBidClientListView.as_view(), name='FSBid-client_list')
-=======
     
->>>>>>> 44a3c198
 ]
 
 urlpatterns += router.urls