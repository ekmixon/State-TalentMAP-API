import coreapi

from dateutil.relativedelta import relativedelta

from django.shortcuts import get_object_or_404
from django.core.exceptions import PermissionDenied
from django.utils import timezone

from rest_framework.viewsets import GenericViewSet
from rest_framework.permissions import IsAuthenticated, IsAuthenticatedOrReadOnly
from rest_framework.schemas import AutoSchema

from rest_framework.views import APIView
from rest_framework.response import Response
from rest_framework import status

from talentmap_api.user_profile.models import UserProfile
from talentmap_api.fsbid.filters import AvailablePositionsFilter

import talentmap_api.fsbid.services.available_positions as services

import logging
logger = logging.getLogger(__name__)

class BaseView(APIView):
    @classmethod
    def get_extra_actions(cls):
        return []

class FSBidAvailablePositionsListView(BaseView):

    permission_classes = (IsAuthenticatedOrReadOnly,)
    filter_class = AvailablePositionsFilter
    schema = AutoSchema(
        manual_fields=[
            coreapi.Field("is_available_in_bidcycle", location='query', description='Bid Cycle id'),
            coreapi.Field("position__skill__code__in", location='query', description='Skill Code'),
            coreapi.Field("position__grade__code__in", location='query', description='Grade Code'),
            coreapi.Field("position__bureau__code__in", location='query', description='Bureau Code'),
            coreapi.Field("is_domestic", location='query', description='Is the position domestic? (true/false)'),
            coreapi.Field("position__post__in", location='query', description='Post id'),
            coreapi.Field("position__post__tour_of_duty__code__in", location='query', description='TOD code'),
            coreapi.Field("position__post__differential_rate__in", location='query', description='Diff. Rate'),
            coreapi.Field("language_codes", location='query', description='Language code'),
            coreapi.Field("position__post__danger_pay__in", location='query', description='Danger pay'),
            coreapi.Field("q", location='query', description='Text search'),
        ]
    )
    def get(self, request, *args, **kwargs):
        '''
        Gets all available positions
        '''
        return Response(services.get_available_positions(request.query_params, request.META['HTTP_JWT'], f"{request.scheme}://{request.get_host()}"))


<<<<<<< HEAD
class FSBidAvailablePositionsCSVView(APIView):

    permission_classes = (IsAuthenticatedOrReadOnly,)
    filter_class = AvailablePositionsFilter

    @classmethod
    def get_extra_actions(cls):
        return []

    def get(self, request, *args, **kwargs):
        '''
        Gets all available positions
        '''
        return services.get_available_positions_csv(request.query_params, request.META['HTTP_JWT'], f"{request.scheme}://{request.get_host()}")
=======
class FSBidAvailablePositionView(BaseView):
    
    permission_classes = (IsAuthenticatedOrReadOnly,)

    def get(self, request, pk):
        '''
        Gets an available position
        '''
        return Response(services.get_available_position(pk, request.META['HTTP_JWT']))


class FSBidAvailablePositionsSimilarView(BaseView):
    
    permission_classes = (IsAuthenticatedOrReadOnly,)

    def get(self, request, pk):
        '''
        Gets similar available positions to the position provided
        '''
        return Response(services.get_similar_available_positions(pk, request.META['HTTP_JWT']))
>>>>>>> abcf9a40
<|MERGE_RESOLUTION|>--- conflicted
+++ resolved
@@ -53,7 +53,6 @@
         return Response(services.get_available_positions(request.query_params, request.META['HTTP_JWT'], f"{request.scheme}://{request.get_host()}"))
 
 
-<<<<<<< HEAD
 class FSBidAvailablePositionsCSVView(APIView):
 
     permission_classes = (IsAuthenticatedOrReadOnly,)
@@ -68,7 +67,8 @@
         Gets all available positions
         '''
         return services.get_available_positions_csv(request.query_params, request.META['HTTP_JWT'], f"{request.scheme}://{request.get_host()}")
-=======
+
+
 class FSBidAvailablePositionView(BaseView):
     
     permission_classes = (IsAuthenticatedOrReadOnly,)
@@ -88,5 +88,4 @@
         '''
         Gets similar available positions to the position provided
         '''
-        return Response(services.get_similar_available_positions(pk, request.META['HTTP_JWT']))
->>>>>>> abcf9a40
+        return Response(services.get_similar_available_positions(pk, request.META['HTTP_JWT']))