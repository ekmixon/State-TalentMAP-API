from dateutil.relativedelta import relativedelta

from django.shortcuts import get_object_or_404
from django.core.exceptions import PermissionDenied
from django.utils import timezone

from rest_framework.viewsets import GenericViewSet
from rest_framework.permissions import IsAuthenticated

from rest_framework.views import APIView
from rest_framework.response import Response
from rest_framework import status

from talentmap_api.user_profile.models import UserProfile
from talentmap_api.common.permissions import isDjangoGroupMember

import talentmap_api.fsbid.services.bid as services

import logging
logger = logging.getLogger(__name__)


class FSBidListView(APIView):

    permission_classes = (IsAuthenticated, isDjangoGroupMember('bidder'),)

    @classmethod
    def get_extra_actions(cls):
        return []

    def get(self, request, *args, **kwargs):
        '''
        Gets all bids for the current user
        '''
        user = UserProfile.objects.get(user=self.request.user)
        return Response(services.user_bids(user.emp_id, 'JWTPLACEHOLDER'))


class FSBidListBidActionView(APIView):

    permission_classes = (IsAuthenticated, isDjangoGroupMember('bidder'),)

    def put(self, request, pk, format=None):
        '''
        Submits a bid (sets status to A)
        '''
        user = UserProfile.objects.get(user=self.request.user)
        try:
<<<<<<< HEAD
            services.bid_on_position(self.request.user.id, request.META['HTTP_JWT'], user.emp_id, pk, 'A')
=======
            services.bid_on_position(self.request.user.id, user.emp_id, pk, 'A', 'JWTPLACEHOLDER')
>>>>>>> 299dad49
            return Response(status=status.HTTP_204_NO_CONTENT)
        except Exception as e:
            return Response(status=status.HTTP_422_UNPROCESSABLE_ENTITY, data=e)


class FSBidListPositionActionView(APIView):
    '''
    list:
    Lists all bids for the user's current bidlist
    '''
    permission_classes = (IsAuthenticated, isDjangoGroupMember('bidder'),)

    def get(self, request, pk):
        '''
        Indicates if the position is in the user's bidlist

        Returns 204 if the position is in the list, otherwise, 404
        '''
        user = UserProfile.objects.get(user=self.request.user)
        if len(services.user_bids(user.emp_id, 'JWTPLACEHOLDER', pk)) > 0:
            return Response(status=status.HTTP_204_NO_CONTENT)
        else:
            return Response(status=status.HTTP_404_NOT_FOUND)

    def put(self, request, pk, format=None):
        '''
        Adds a cycle position to the user's bid list
        '''
        user = UserProfile.objects.get(user=self.request.user)
        services.bid_on_position(self.request.user.id, 'JWTPLACEHOLDER', user.emp_id, pk)
        return Response(status=status.HTTP_204_NO_CONTENT)

    def delete(self, request, pk, format=None):
        '''
        Closes or deletes specified bid on a cycle position
        '''
        user = UserProfile.objects.get(user=self.request.user)
        services.remove_bid(user.emp_id, pk, 'JWTPLACEHOLDER')
        return Response(status=status.HTTP_204_NO_CONTENT)<|MERGE_RESOLUTION|>--- conflicted
+++ resolved
@@ -46,11 +46,7 @@
         '''
         user = UserProfile.objects.get(user=self.request.user)
         try:
-<<<<<<< HEAD
-            services.bid_on_position(self.request.user.id, request.META['HTTP_JWT'], user.emp_id, pk, 'A')
-=======
             services.bid_on_position(self.request.user.id, user.emp_id, pk, 'A', 'JWTPLACEHOLDER')
->>>>>>> 299dad49
             return Response(status=status.HTTP_204_NO_CONTENT)
         except Exception as e:
             return Response(status=status.HTTP_422_UNPROCESSABLE_ENTITY, data=e)
