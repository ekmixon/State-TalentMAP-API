from talentmap_api.fsbid.views.base import BaseView
import talentmap_api.fsbid.services.client as services
import talentmap_api.fsbid.services.common as common

from rest_framework.response import Response

from talentmap_api.fsbid.views.base import BaseView
from talentmap_api.common.permissions import isDjangoGroupMember
<<<<<<< HEAD
from rest_framework.permissions import IsAuthenticated
# do we have a cdo user permission? 

class FSBidCDOListView(BaseView):

    def get(self, request):
        '''
        Gets all cdos
        '''
        return Response(services.cdo(request.META['HTTP_JWT']))

class FSBidClientListView(BaseView):
    def get(self, hru_id, request):
        '''
        Get all clients by cdo_id/hru_id
        '''
        return Response(services.client(hru_id, request.META['HTTP_JWT']))
=======
from rest_framework.permissions import IsAuthenticated
>>>>>>> 44a3c198
<|MERGE_RESOLUTION|>--- conflicted
+++ resolved
@@ -6,24 +6,4 @@
 
 from talentmap_api.fsbid.views.base import BaseView
 from talentmap_api.common.permissions import isDjangoGroupMember
-<<<<<<< HEAD
-from rest_framework.permissions import IsAuthenticated
-# do we have a cdo user permission? 
-
-class FSBidCDOListView(BaseView):
-
-    def get(self, request):
-        '''
-        Gets all cdos
-        '''
-        return Response(services.cdo(request.META['HTTP_JWT']))
-
-class FSBidClientListView(BaseView):
-    def get(self, hru_id, request):
-        '''
-        Get all clients by cdo_id/hru_id
-        '''
-        return Response(services.client(hru_id, request.META['HTTP_JWT']))
-=======
-from rest_framework.permissions import IsAuthenticated
->>>>>>> 44a3c198
+from rest_framework.permissions import IsAuthenticated