--- conflicted
+++ resolved
@@ -65,10 +65,7 @@
             else:
                 self.location = loc.first()
 
-<<<<<<< HEAD
-=======
         # Putting this here because SOAP WS aren't reading the regional code properly - RC-1
->>>>>>> 5d1e70ca
         regional_codes = [
             "110000",
             "120000",
@@ -80,11 +77,6 @@
         ]
         if self.code in regional_codes:
             self.is_regional = True
-<<<<<<< HEAD
-=======
-        else:
-            self.is_regional = False
->>>>>>> 5d1e70ca
 
         self.save()
 
