import itertools

from django.db.models import OuterRef, Subquery
from django.db import models
from djchoices import DjangoChoices, ChoiceItem
from django.db.models.signals import post_save, pre_save
from django.dispatch import receiver
from django.utils import timezone
from simple_history.models import HistoricalRecords

from dateutil.relativedelta import relativedelta

import talentmap_api.bidding.models
from talentmap_api.common.common_helpers import ensure_date, month_diff, safe_navigation
from talentmap_api.common.models import StaticRepresentationModel
from talentmap_api.organization.models import Organization, Post
from talentmap_api.language.models import Qualification


class Position(StaticRepresentationModel):
    '''
    The position model represents a job by combining different requirements, as
    well as geographic location
    '''

    position_number = models.TextField(null=True, help_text='The position number')
    description = models.OneToOneField('position.CapsuleDescription', related_name='position', null=True, help_text="A plain text description of the position")
    title = models.TextField(null=True, help_text='The position title')

    # Positions can have any number of language requirements
    languages = models.ManyToManyField('language.Qualification', related_name='positions')

    # Positions most often share their tour of duty with the post, but sometimes vary
    tour_of_duty = models.ForeignKey('organization.TourOfDuty', related_name='positions', null=True, help_text='The tour of duty of the post')

    # Positions can have any number of classifications
    classifications = models.ManyToManyField('position.Classification', related_name='positions')
    current_assignment = models.ForeignKey('position.Assignment', null=True, related_name='current_for_position')

    grade = models.ForeignKey('position.Grade', related_name='positions', null=True, help_text='The job grade for this position')
    skill = models.ForeignKey('position.Skill', related_name='positions', null=True, help_text='The job skill for this position')

    organization = models.ForeignKey('organization.Organization', related_name='organization_positions', null=True, help_text='The organization for this position')
    bureau = models.ForeignKey('organization.Organization', related_name='bureau_positions', null=True, help_text='The bureau for this position')
    post = models.ForeignKey('organization.Post', related_name='positions', null=True, help_text='The position post')

    is_overseas = models.BooleanField(default=False, help_text="Flag designating whether the position is overseas")

    history = HistoricalRecords()

    create_date = models.DateTimeField(null=True, help_text="The creation date of the position")
    update_date = models.DateTimeField(null=True, help_text="The update date of this position")
    effective_date = models.DateTimeField(null=True, help_text="The effective date of this position")

    status_code = models.CharField(max_length=120, null=True, help_text="Cycle status code")
    status = models.CharField(max_length=120, null=True, help_text="Cycle status text")

    # Values from the original XML/DB that are maintained but not displayed
    _seq_num = models.TextField(null=True)
    _title_code = models.TextField(null=True)
    _org_code = models.TextField(null=True)
    _bureau_code = models.TextField(null=True)
    _skill_code = models.TextField(null=True)
    _staff_ptrn_skill_code = models.TextField(null=True)
    _pay_plan_code = models.TextField(null=True)
    _status_code = models.TextField(null=True)
    _service_type_code = models.TextField(null=True)
    _grade_code = models.TextField(null=True)
    _post_code = models.TextField(null=True)
    _language_1_code = models.TextField(null=True)
    _language_2_code = models.TextField(null=True)
    _location_code = models.TextField(null=True)
    # These are not the required languages, those are in language_1_code, etc.
    _language_req_1_code = models.TextField(null=True)
    _language_req_2_code = models.TextField(null=True)
    _language_1_spoken_proficiency_code = models.TextField(null=True)
    _language_1_reading_proficiency_code = models.TextField(null=True)
    _language_2_spoken_proficiency_code = models.TextField(null=True)
    _language_2_reading_proficiency_code = models.TextField(null=True)
    _create_id = models.TextField(null=True)
    _update_id = models.TextField(null=True)
    _jobcode_code = models.TextField(null=True)
    _occ_series_code = models.TextField(null=True)

    @property
<<<<<<< HEAD
    def is_highlighted(self):
        return (self.highlighted_by_org.count() > 0)

    @property
    def latest_bidcycle(self):
        return self.bid_cycles.latest('cycle_start_date')
=======
    def similar_positions(self):
        '''
        Returns a query set of similar positions, using the base criteria.
        If there are not at least 3 results, the criteria is loosened.
        '''
        base_criteria = {
            "post__location__country__id": safe_navigation(self, "post.location.country.id"),
            "skill__code": safe_navigation(self, "skill.code"),
            "grade__code": safe_navigation(self, "grade.code"),
        }

        q_obj = models.Q(**base_criteria)
        queryset = Position.objects.filter(q_obj).exclude(id=self.id)

        while queryset.count() < 3:
            del base_criteria[list(base_criteria.keys())[0]]
            q_obj = models.Q(**base_criteria)
            queryset = Position.objects.filter(q_obj).exclude(id=self.id)

        return queryset
>>>>>>> f0f4bfe0

    def __str__(self):
        return f"[{self.position_number}] {self.title} ({self.post})"

    def can_accept_new_bids(self, bidcycle):
        '''
        Evaluates if this position can accept new bids for the given bidcycle

        Args:
            - bidcycle (Object) - The Bidcycle object to evaluate if this position can accept a bid

        Returns:
            - Boolean - True if the position can accept new bids for the cycle, otherwise False
        '''
        if not bidcycle.active:
            # We must be looking at an active bidcycle
            return False
        if not bidcycle.positions.filter(id=self.id).exists():
            # We must be in the bidcycle's position list
            return False

        # Filter this positions bid by bidcycle and our Q object
        q_obj = talentmap_api.bidding.models.Bid.get_unavailable_status_filter()
        if self.bids.filter(bidcycle=bidcycle).filter(q_obj).exists():
            return False

        return True

    def update_relationships(self):
        '''
        Update the position relationships
        '''
        # Update language requirements
        self.languages.clear()
        if self._language_1_code:
            qualification = Qualification.get_or_create_by_codes(self._language_1_code,
                                                                 self._language_1_reading_proficiency_code,
                                                                 self._language_1_spoken_proficiency_code)[0]
            if qualification:
                self.languages.add(qualification)
        if self._language_2_code:
            qualification = Qualification.get_or_create_by_codes(self._language_2_code,
                                                                 self._language_2_reading_proficiency_code,
                                                                 self._language_2_spoken_proficiency_code)[0]
            if qualification:
                self.languages.add(qualification)

        # Update grade
        if self._grade_code:
            self.grade = Grade.objects.filter(code=self._grade_code).first()

        # Update skill
        if self._skill_code:
            self.skill = Skill.objects.filter(code=self._skill_code).first()

        # Update organizations
        if self._org_code:
            self.organization = Organization.objects.filter(code=self._org_code).first()
        if self._bureau_code:
            self.bureau = Organization.objects.filter(code=self._bureau_code).first()

        # Update location
        if self._location_code:
            self.post = Post.objects.filter(_location_code=self._location_code).first()
            # No post exists with specified location code, so create it
            if not self.post:
                self.post = Post.objects.create(_location_code=self._location_code)

        # Update description
        if self._seq_num:
            self.description = CapsuleDescription.objects.filter(_pos_seq_num=self._seq_num).first()

        self.save()

    class Meta:
        managed = True
        ordering = ["position_number"]


class PositionBidStatistics(StaticRepresentationModel):
    '''
    Stores the bid statistics on a per-cycle basis for a position
    '''

    bidcycle = models.ForeignKey("bidding.BidCycle", on_delete=models.CASCADE, related_name="position_bid_statistics")
    position = models.ForeignKey("position.Position", on_delete=models.CASCADE, related_name="bid_statistics")

    total_bids = models.IntegerField(default=0)
    in_grade = models.IntegerField(default=0)
    at_skill = models.IntegerField(default=0)
    in_grade_at_skill = models.IntegerField(default=0)

    def update_statistics(self):
        bidcycle_bids = self.position.bids.filter(bidcycle=self.bidcycle)
        self.total_bids = bidcycle_bids.count()
        self.in_grade = bidcycle_bids.filter(user__grade=self.position.grade).count()
        self.at_skill = bidcycle_bids.filter(user__skills=self.position.skill).count()
        self.in_grade_at_skill = bidcycle_bids.filter(user__grade=self.position.grade, user__skills=self.position.skill).count()
        self.save()

    class Meta:
        managed = True
        ordering = ["bidcycle__cycle_start_date"]
        unique_together = (("bidcycle", "position",),)


class CapsuleDescription(StaticRepresentationModel):
    '''
    Represents a capsule description, describing the associated object in plain English
    '''

    content = models.TextField(null=True)
    point_of_contact = models.TextField(null=True)
    website = models.TextField(null=True)

    last_editing_user = models.ForeignKey('user_profile.UserProfile', related_name='edited_capsule_descriptions', null=True, help_text="The last user to edit this description")
    date_created = models.DateTimeField(auto_now_add=True)
    date_updated = models.DateTimeField(auto_now=True)

    history = HistoricalRecords()

    _pos_seq_num = models.TextField(null=True)

    class Meta:
        managed = True
        ordering = ["date_updated"]


class Grade(StaticRepresentationModel):
    '''
    The grade model represents an individual job grade
    '''
    # All valid grade codes, and their ranked order. Using a dict instead of a list
    # to avoid try/catch in the save override when getting ranks
    RANK_ORDERING = {
        "CA": 1,
        "CM": 2,
        "MC": 3,
        "OC": 4,
        "OM": 5,
        "00": 6,
        "01": 7,
        "02": 8,
        "03": 9,
        "04": 10,
        "05": 11,
        "06": 12,
        "07": 13,
        "08": 14,
    }

    code = models.TextField(db_index=True, unique=True, null=False)
    rank = models.IntegerField(null=False, default=0)

    def __str__(self):
        return f"{self.code}"

    def update_relationships(self):
        self.rank = Grade.RANK_ORDERING.get(self.code, 0)
        self.save()

    class Meta:
        managed = True
        ordering = ["rank"]


class Skill(StaticRepresentationModel):
    '''
    The skill model represents an individual job skill
    '''

    code = models.TextField(db_index=True, unique=True, null=False, help_text="4 character string code representation of the job skill")
    cone = models.ForeignKey("position.SkillCone", related_name="skills", null=True)
    description = models.TextField(null=False, help_text="Text description of the job skill")

    def __str__(self):
        return f"{self.description} ({self.code})"

    class Meta:
        managed = True
        ordering = ["code"]


class SkillCone(StaticRepresentationModel):
    '''
    The skill cone represents a grouping of skills
    '''

    name = models.TextField(db_index=True, null=False, help_text="The name of the skill cone")

    # Data as loaded from XML
    _id = models.TextField(null=True)
    _skill_codes = models.TextField(null=True, blank=True, default="")

    @property
    def skill_codes(self):
        '''
        Returns the string list of skill codes as an array
        '''
        return self._skill_codes.split(',')

    @skill_codes.setter
    def skill_codes(self, value):
        '''
        Sets the skill code string to the joined array value
        '''
        if not value:
            value = [""]
        self._skill_codes = ','.join(value)

    def update_relationships(self):
        # Get all other skill cones with the same _id
        same_cone = SkillCone.objects.filter(_id=self._id).exclude(id=self.id)
        skill_codes = self.skill_codes

        if same_cone.count() > 0:
            # Add their skill codes to our skill code list
            new_codes = [x.skill_codes for x in list(same_cone)]
            if len(new_codes) > 0:
                # Use chain to flatten the list of lists
                skill_codes += list(itertools.chain.from_iterable(new_codes))
                # Eliminate duplicates
                skill_codes = list(set(skill_codes))
                # Set the data
                self.skill_codes = skill_codes
                # Save this cone
                self.save()

        # Update all skills to point to this cone
        Skill.objects.filter(code__in=skill_codes).update(cone=self)

        # Delete the duplicate cones
        same_cone.delete()

    def __str__(self):
        return f"{self.name}"

    class Meta:
        managed = True
        ordering = ["name"]


class Classification(StaticRepresentationModel):
    '''
    The position classification model represents a position's classification.
    Maintained as a separate model to support limiting visibility.
    '''

    code = models.TextField(db_index=True, unique=True, null=False, help_text="The classification code")
    description = models.TextField(null=False, help_text="Text description of the classification")

    def __str__(self):
        return f"{self.description} ({self.code})"

    class Meta:
        managed = True
        ordering = ["code"]


class Assignment(StaticRepresentationModel):
    '''
    The assignment model represents a current or past assignment, linking together
    users, positions, tours of duty, and other assignment related data
    '''

    class Status(DjangoChoices):
        pending = ChoiceItem("pending")
        assigned = ChoiceItem("assigned")
        active = ChoiceItem("active")
        completed = ChoiceItem("completed")
        curtailed = ChoiceItem("curtailed")

    class CurtailmentReason(DjangoChoices):
        medical = ChoiceItem("medical")
        clearance = ChoiceItem("clearance")
        service_need = ChoiceItem("service_need", "service_need")
        compassionate = ChoiceItem("compassionate")
        other = ChoiceItem("other")

    # Statuses
    status = models.TextField(default=Status.pending, choices=Status.choices)
    curtailment_reason = models.TextField(null=True, choices=CurtailmentReason.choices)

    # Incumbent and position information
    user = models.ForeignKey('user_profile.UserProfile', related_name='assignments')
    position = models.ForeignKey('position.Position', related_name='assignments')
    tour_of_duty = models.ForeignKey('organization.TourOfDuty', related_name='assignments')

    # Chronology information
    create_date = models.DateTimeField(auto_now_add=True, help_text='The date the assignment was created')
    start_date = models.DateTimeField(null=True, help_text='The date the assignment started')
    estimated_end_date = models.DateTimeField(null=True, help_text='The estimated end date based upon tour of duty')
    end_date = models.DateTimeField(null=True, help_text='The date this position was completed or curtailed')
    bid_approval_date = models.DateTimeField(help_text='The date the bid for this assignment was approved')
    arrival_date = models.DateTimeField(null=True, help_text='The date the incumbent arrived at the position')
    service_duration = models.IntegerField(null=True, help_text='The duration of a completed assignment in months')
    update_date = models.DateTimeField(auto_now=True)

    # Fairshare and 6/8 calculation values
    is_domestic = models.BooleanField(default=False, help_text='Indicates if this position is domestic')
    # The combined differential is calculated according to rules that make it the most beneficial to the bidder
    combined_differential = models.IntegerField(default=0, help_text='The combined differential (danger pay and differential) for this assignment')
    standard_tod_months = models.IntegerField(default=0, help_text='The standard tour of duty for the post at assignment creation')

    history = HistoricalRecords()

    @staticmethod
    def create_from_bid(bid):
        '''
        Creates an assignment from a specified bid
        '''
        if bid.status != talentmap_api.bidding.models.Bid.Status.approved:
            raise Exception("Only an approved bid may create an assignment.")

        assignment = Assignment.objects.create(status=Assignment.Status.assigned,
                                               user=bid.user,
                                               position=bid.position,
                                               tour_of_duty=bid.position.post.tour_of_duty,
                                               bid_approval_date=bid.approved_date)

        return assignment

    def __str__(self):
        return f"({self.status}) {self.user} at {self.position}"

    class Meta:
        managed = True
        ordering = ["update_date"]


# Signal listeners
@receiver(pre_save, sender=Assignment, dispatch_uid="assignment_pre_save")
def assignment_pre_save(sender, instance, **kwargs):
    '''
    This listener performs operations during the pre-save cylce of the assignment.
    '''

    if not instance.id:
        # This is a new instance
        # Set the domestic flag
        instance.is_domestic = not instance.position.is_overseas
        if safe_navigation(instance, "position.post.tour_of_duty.months"):
            instance.standard_tod_months = instance.position.post.tour_of_duty.months
    else:
        # Get our assignment as it is in the database
        db_assignment = Assignment.objects.get(id=instance.id)

        # Check if our status has changed, and if we're now completed or curtailed
        if instance.status in [Assignment.Status.completed, Assignment.Status.curtailed]:
            # Set our service duration now that the assignment is complete
            if instance.start_date and instance.end_date:
                instance.service_duration = month_diff(ensure_date(instance.start_date), ensure_date(instance.end_date))

            # Set our combined differential according to rules as designated in the SOP
            today = timezone.now()

            sd = ensure_date(instance.start_date)           # Start date
            bd = ensure_date(instance.bid_approval_date)    # Bid date

            sd_post = instance.position.post                # post as of start date
            bd_post = instance.position.post                # post as of bid date

            # If a historical record exists for the post for Nov. 1st, use that
            if sd.year < today.year or \
               (sd.year == today.year and sd.month < 11 and today.month > 11):
                sd_post = sd_post.history.as_of(f"{sd.year}-11-01T00:00:00Z")

            if bd.year < today.year or \
               (bd.year == today.year and bd.month < 11 and today.month > 11):
                bd_post = bd_post.history.as_of(f"{bd.year}-11-01T00:00:00Z")

            instance.combined_differential = max((sd_post.differential_rate + sd_post.danger_pay),
                                                 (bd_post.differential_rate + bd_post.danger_pay))

    # Update our estimated end date
    # Set the estimated end date to the date in the future based on tour of duty months
    if instance.start_date and instance.tour_of_duty:
        instance.estimated_end_date = ensure_date(instance.start_date) + relativedelta(months=instance.tour_of_duty.months)


@receiver(post_save, sender=Assignment, dispatch_uid="assignment_post_save")
def assignment_post_save(sender, instance, created, **kwargs):
    '''
    This listener updates all positions' current assignments when any assignment is updated
    '''
    # Update the current assignment for all positions
    latest_assignment = Assignment.objects.filter(position=OuterRef('pk')).order_by('-start_date')
    latest_assignment = Subquery(latest_assignment.values('id')[:1])

    # Update all positions
    Position.objects.update(current_assignment_id=latest_assignment)<|MERGE_RESOLUTION|>--- conflicted
+++ resolved
@@ -83,14 +83,13 @@
     _occ_series_code = models.TextField(null=True)
 
     @property
-<<<<<<< HEAD
     def is_highlighted(self):
         return (self.highlighted_by_org.count() > 0)
 
     @property
     def latest_bidcycle(self):
         return self.bid_cycles.latest('cycle_start_date')
-=======
+
     def similar_positions(self):
         '''
         Returns a query set of similar positions, using the base criteria.
@@ -111,7 +110,6 @@
             queryset = Position.objects.filter(q_obj).exclude(id=self.id)
 
         return queryset
->>>>>>> f0f4bfe0
 
     def __str__(self):
         return f"[{self.position_number}] {self.title} ({self.post})"
