from rest_framework import serializers

from talentmap_api.common.serializers import PrefetchedSerializer, StaticRepresentationField

from talentmap_api.bidding.models import BiddingStatus
from talentmap_api.position.models import Position, Grade, Skill, SkillCone, CapsuleDescription, Classification, Assignment, PositionBidStatistics
from talentmap_api.language.serializers import LanguageQualificationSerializer
from talentmap_api.organization.serializers import PostSerializer


class CapsuleDescriptionSerializer(PrefetchedSerializer):
    last_editing_user = StaticRepresentationField(read_only=True)

    # This is a dynamic flag used by the front end to simplify checking if the current user has permissions
    is_editable_by_user = serializers.SerializerMethodField()

    date_created = serializers.DateTimeField(read_only=True)
    date_updated = serializers.DateTimeField(read_only=True)

    def get_is_editable_by_user(self, obj):
        try:
            return self.context.get("request").user.has_perm(f"position.{obj.position.post.permission_edit_post_capsule_description_codename}")
        except AttributeError:
            # The position doesn't have a post, or otherwise
            return False

    class Meta:
        model = CapsuleDescription
        fields = "__all__"
        writable_fields = ("content", "point_of_contact", "website",)


class CurrentAssignmentSerializer(PrefetchedSerializer):
    user = serializers.SerializerMethodField()
    tour_of_duty = StaticRepresentationField(read_only=True)

    def get_user(self, obj):
        return obj.user.user.last_name


    class Meta:
        model = Assignment
        exclude = ("position",)


class AssignmentSerializer(CurrentAssignmentSerializer):

    class Meta:
        model = Assignment
        fields = "__all__"
        nested = {
            "position": {
                "class": "talentmap_api.position.serializers.PositionSerializer",
                "field": "position",
                "kwargs": {
                    "override_fields": [
                        "id",
                        "position_number",
                        "bureau",
                        "skill",
                        "title",
                        "post__location",
                        "languages",
                    ],
                    "read_only": True
                }
            }
        }


class ClassificationSerializer(PrefetchedSerializer):

    class Meta:
        model = Classification
        fields = "__all__"


class BiddingStatusSerializer(PrefetchedSerializer):
    bidcycle = StaticRepresentationField(read_only=True)
    position = StaticRepresentationField(read_only=True)

    class Meta:
        model = BiddingStatus
        fields = "__all__"


class PositionWritableSerializer(PrefetchedSerializer):

    class Meta:
        model = Position
        fields = ("classifications",)
        writable_fields = ("classifications",)


class PositionBidStatisticsSerializer(PrefetchedSerializer):
    bidcycle = StaticRepresentationField(read_only=True)

    class Meta:
        model = PositionBidStatistics
        exclude = ("position",)


class PositionListSerializer(PrefetchedSerializer):
    grade = StaticRepresentationField(read_only=True)
    skill = StaticRepresentationField(read_only=True)
    bureau = serializers.SerializerMethodField()
    tour_of_duty = StaticRepresentationField(read_only=True)
    organization = serializers.SerializerMethodField()
    availability = serializers.SerializerMethodField()

    # This method returns the string representation of the bureau, or the code
    # if it doesn't currently exist in the database
    def get_bureau(self, obj):
        if obj.bureau:
            return obj.bureau._string_representation
        else:
            return obj._bureau_code

    # This method returns org info for domestic positions.
    # Positions that are in Washington, DC return the short_description
    # Non-DC positions return the org_code
    def get_organization(self, obj):
        location = obj.post.location if obj.post is not None else None
        if location and location.country and location.country.code == 'USA':
            if location.state == 'DC' and location.city == 'Washington':
                return obj.organization.short_description
            return obj._org_code

    def get_availability(self, obj):
        return obj.availability

    class Meta:
        model = Position
        fields = ["id", "grade", "skill", "bureau", "organization", "tour_of_duty", "languages", "post",
<<<<<<< HEAD
                  "current_assignment", "position_number",
                  "posted_date", "title", "availability"]
=======
                  "current_assignment", "position_number", "posted_date", "title", "availability"]
>>>>>>> e491891d
        nested = {
            "bid_cycle_statuses": {
                "class": BiddingStatusSerializer,
                "kwargs": {
                    "many": True,
                    "read_only": True
                }
            },
            "bid_statistics": {
                "class": PositionBidStatisticsSerializer,
                "kwargs": {
                    "many": True,
                    "read_only": True
                }
            },
            "languages": {
                "class": LanguageQualificationSerializer,
                "kwargs": {
                    "many": True,
                    "read_only": True
                }
            },
            "post": {
                "class": PostSerializer,
                "field": "post",
                "kwargs": {
                    "override_fields": [
                        "differential_rate",
                        "danger_pay",
                        "location",
                        "tour_of_duty",
                    ],
                    "many": False,
                    "read_only": True
                }
            },
            "latest_bidcycle": {
                "class": "talentmap_api.bidding.serializers.serializers.BidCycleSerializer",
                "field": "latest_bidcycle",
                "kwargs": {
                    "read_only": True
                }
            },
            "current_assignment": {
                "class": CurrentAssignmentSerializer,
                "field": "current_assignment",
                "kwargs": {
                    "override_fields": [
                        "user",
                        "estimated_end_date"
                    ],
                    "read_only": True
                }
            }
        }


class PositionSerializer(PrefetchedSerializer):
    grade = StaticRepresentationField(read_only=True)
    skill = StaticRepresentationField(read_only=True)
    bureau = serializers.SerializerMethodField()
    organization = serializers.SerializerMethodField()
    tour_of_duty = StaticRepresentationField(read_only=True)
    classifications = StaticRepresentationField(read_only=True, many=True)
    representation = serializers.SerializerMethodField()
    availability = serializers.SerializerMethodField()

    # This method returns the string representation of the bureau, or the code
    # if it doesn't currently exist in the database
    def get_bureau(self, obj):
        if obj.bureau:
            return obj.bureau._string_representation
        else:
            return obj._bureau_code

    # This method returns the string representation of the parent org, or the code
    # if it doesn't currently exist in the database
    def get_organization(self, obj):
        if obj.organization:
            return obj.organization._string_representation
        else:
            return obj._org_code

    def get_availability(self, obj):
        return obj.availability

    class Meta:
        model = Position
        fields = "__all__"
        nested = {
            "bid_cycle_statuses": {
                "class": BiddingStatusSerializer,
                "kwargs": {
                    "many": True,
                    "read_only": True
                }
            },
            "bid_statistics": {
                "class": PositionBidStatisticsSerializer,
                "kwargs": {
                    "many": True,
                    "read_only": True
                }
            },
            "languages": {
                "class": LanguageQualificationSerializer,
                "kwargs": {
                    "many": True,
                    "read_only": True
                }
            },
            "post": {
                "class": PostSerializer,
                "field": "post",
                "kwargs": {
                    "many": False,
                    "read_only": True
                }
            },
            "description": {
                "class": CapsuleDescriptionSerializer,
                "field": "description",
                "kwargs": {
                    "read_only": True
                }
            },
            "latest_bidcycle": {
                "class": "talentmap_api.bidding.serializers.serializers.BidCycleSerializer",
                "field": "latest_bidcycle",
                "kwargs": {
                    "read_only": True
                }
            },
            "current_assignment": {
                "class": CurrentAssignmentSerializer,
                "field": "current_assignment",
                "kwargs": {
                    "override_fields": [
                        "user",
                        "status",
                        "start_date",
                        "tour_of_duty",
                        "estimated_end_date"
                    ],
                    "read_only": True
                }
            }
        }


class GradeSerializer(PrefetchedSerializer):

    class Meta:
        model = Grade
        fields = ("id", "code")


class SkillSerializer(PrefetchedSerializer):
    cone = StaticRepresentationField(read_only=True)

    class Meta:
        model = Skill
        fields = "__all__"


class SkillConeSerializer(PrefetchedSerializer):
    skills = StaticRepresentationField(read_only=True, many=True)

    class Meta:
        model = SkillCone
        fields = "__all__"<|MERGE_RESOLUTION|>--- conflicted
+++ resolved
@@ -132,12 +132,7 @@
     class Meta:
         model = Position
         fields = ["id", "grade", "skill", "bureau", "organization", "tour_of_duty", "languages", "post",
-<<<<<<< HEAD
-                  "current_assignment", "position_number",
-                  "posted_date", "title", "availability"]
-=======
-                  "current_assignment", "position_number", "posted_date", "title", "availability"]
->>>>>>> e491891d
+                  "current_assignment", "position_number",  "posted_date", "title", "availability"]
         nested = {
             "bid_cycle_statuses": {
                 "class": BiddingStatusSerializer,
