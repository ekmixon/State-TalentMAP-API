from rest_framework import serializers

from talentmap_api.common.serializers import PrefetchedSerializer, StaticRepresentationField

from talentmap_api.bidding.models import BiddingStatus
from talentmap_api.position.models import Position, Grade, Skill, SkillCone, CapsuleDescription, Classification, Assignment, PositionBidStatistics
from talentmap_api.language.serializers import LanguageQualificationSerializer
from talentmap_api.organization.serializers import PostSerializer


class CapsuleDescriptionSerializer(PrefetchedSerializer):
    last_editing_user = StaticRepresentationField(read_only=True)

    # This is a dynamic flag used by the front end to simplify checking if the current user has permissions
    is_editable_by_user = serializers.SerializerMethodField()

    date_created = serializers.DateTimeField(read_only=True)
    date_updated = serializers.DateTimeField(read_only=True)

    def get_is_editable_by_user(self, obj):
        try:
            return self.context.get("request").user.has_perm(f"position.{obj.position.post.permission_edit_post_capsule_description_codename}")
        except AttributeError:
            # The position doesn't have a post, or otherwise
            return False

    class Meta:
        model = CapsuleDescription
        fields = "__all__"
        writable_fields = ("content", "point_of_contact", "website",)


class CurrentAssignmentSerializer(PrefetchedSerializer):
    user = serializers.SerializerMethodField()
    tour_of_duty = StaticRepresentationField(read_only=True)

    def get_user(self, obj):
        return obj.user.user.last_name


    class Meta:
        model = Assignment
        exclude = ("position",)


class AssignmentSerializer(CurrentAssignmentSerializer):

    class Meta:
        model = Assignment
        fields = "__all__"
        nested = {
            "position": {
                "class": "talentmap_api.position.serializers.PositionSerializer",
                "field": "position",
                "kwargs": {
                    "override_fields": [
                        "id",
                        "position_number",
                        "bureau",
                        "skill",
                        "title",
                        "post__location",
                        "languages",
                    ],
                    "read_only": True
                }
            }
        }


class ClassificationSerializer(PrefetchedSerializer):

    class Meta:
        model = Classification
        fields = "__all__"


class BiddingStatusSerializer(PrefetchedSerializer):
    bidcycle = StaticRepresentationField(read_only=True)
    position = StaticRepresentationField(read_only=True)

    class Meta:
        model = BiddingStatus
        fields = "__all__"


class PositionWritableSerializer(PrefetchedSerializer):

    class Meta:
        model = Position
        fields = ("classifications",)
        writable_fields = ("classifications",)


class PositionBidStatisticsSerializer(PrefetchedSerializer):
    bidcycle = StaticRepresentationField(read_only=True)

    class Meta:
        model = PositionBidStatistics
        exclude = ("position",)


class PositionListSerializer(PrefetchedSerializer):
    grade = StaticRepresentationField(read_only=True)
    skill = StaticRepresentationField(read_only=True)
    bureau = serializers.SerializerMethodField()
    tour_of_duty = StaticRepresentationField(read_only=True)
<<<<<<< HEAD
    organization = serializers.SerializerMethodField()
=======
    availability = serializers.SerializerMethodField()
>>>>>>> f4ce232d

    # This method returns the string representation of the bureau, or the code
    # if it doesn't currently exist in the database
    def get_bureau(self, obj):
        if obj.bureau:
            return obj.bureau._string_representation
        else:
            return obj._bureau_code

    # This method returns org info for domestic positions.
    # Positions that are in Washington, DC return the short_description
    # Non-DC positions return the org_code
    def get_organization(self, obj):
        location = obj.post.location if obj.post is not None else None
        if location and location.country and location.country.code == 'USA':
            if location.state == 'DC' and location.city == 'Washington':
                return obj.organization.short_description
            return obj._org_code

    def get_availability(self, obj):
        return obj.availability

    class Meta:
        model = Position
<<<<<<< HEAD
        fields = ["id", "grade", "skill", "bureau", "organization", "tour_of_duty", "languages", "post",
                  "current_assignment", "position_number", "posted_date", "title"]
=======
        fields = ["id", "grade", "skill", "bureau", "tour_of_duty", "languages", "post",
                  "current_assignment", "position_number",
                  "posted_date", "title", "availability"]
>>>>>>> f4ce232d
        nested = {
            "bid_cycle_statuses": {
                "class": BiddingStatusSerializer,
                "kwargs": {
                    "many": True,
                    "read_only": True
                }
            },
            "bid_statistics": {
                "class": PositionBidStatisticsSerializer,
                "kwargs": {
                    "many": True,
                    "read_only": True
                }
            },
            "languages": {
                "class": LanguageQualificationSerializer,
                "kwargs": {
                    "many": True,
                    "read_only": True
                }
            },
            "post": {
                "class": PostSerializer,
                "field": "post",
                "kwargs": {
                    "override_fields": [
                        "differential_rate",
                        "danger_pay",
                        "location",
                        "tour_of_duty",
                    ],
                    "many": False,
                    "read_only": True
                }
            },
            "latest_bidcycle": {
                "class": "talentmap_api.bidding.serializers.serializers.BidCycleSerializer",
                "field": "latest_bidcycle",
                "kwargs": {
                    "read_only": True
                }
            },
            "current_assignment": {
                "class": CurrentAssignmentSerializer,
                "field": "current_assignment",
                "kwargs": {
                    "override_fields": [
                        "user",
                        "estimated_end_date"
                    ],
                    "read_only": True
                }
            }
        }


class PositionSerializer(PrefetchedSerializer):
    grade = StaticRepresentationField(read_only=True)
    skill = StaticRepresentationField(read_only=True)
    bureau = serializers.SerializerMethodField()
    organization = serializers.SerializerMethodField()
    tour_of_duty = StaticRepresentationField(read_only=True)
    classifications = StaticRepresentationField(read_only=True, many=True)
    representation = serializers.SerializerMethodField()
    availability = serializers.SerializerMethodField()

    # This method returns the string representation of the bureau, or the code
    # if it doesn't currently exist in the database
    def get_bureau(self, obj):
        if obj.bureau:
            return obj.bureau._string_representation
        else:
            return obj._bureau_code

    # This method returns the string representation of the parent org, or the code
    # if it doesn't currently exist in the database
    def get_organization(self, obj):
        if obj.organization:
            return obj.organization._string_representation
        else:
            return obj._org_code

    def get_availability(self, obj):
        return obj.availability

    class Meta:
        model = Position
        fields = "__all__"
        nested = {
            "bid_cycle_statuses": {
                "class": BiddingStatusSerializer,
                "kwargs": {
                    "many": True,
                    "read_only": True
                }
            },
            "bid_statistics": {
                "class": PositionBidStatisticsSerializer,
                "kwargs": {
                    "many": True,
                    "read_only": True
                }
            },
            "languages": {
                "class": LanguageQualificationSerializer,
                "kwargs": {
                    "many": True,
                    "read_only": True
                }
            },
            "post": {
                "class": PostSerializer,
                "field": "post",
                "kwargs": {
                    "many": False,
                    "read_only": True
                }
            },
            "description": {
                "class": CapsuleDescriptionSerializer,
                "field": "description",
                "kwargs": {
                    "read_only": True
                }
            },
            "latest_bidcycle": {
                "class": "talentmap_api.bidding.serializers.serializers.BidCycleSerializer",
                "field": "latest_bidcycle",
                "kwargs": {
                    "read_only": True
                }
            },
            "current_assignment": {
                "class": CurrentAssignmentSerializer,
                "field": "current_assignment",
                "kwargs": {
                    "override_fields": [
                        "user",
                        "status",
                        "start_date",
                        "tour_of_duty",
                        "estimated_end_date"
                    ],
                    "read_only": True
                }
            }
        }


class GradeSerializer(PrefetchedSerializer):

    class Meta:
        model = Grade
        fields = ("id", "code")


class SkillSerializer(PrefetchedSerializer):
    cone = StaticRepresentationField(read_only=True)

    class Meta:
        model = Skill
        fields = "__all__"


class SkillConeSerializer(PrefetchedSerializer):
    skills = StaticRepresentationField(read_only=True, many=True)

    class Meta:
        model = SkillCone
        fields = "__all__"<|MERGE_RESOLUTION|>--- conflicted
+++ resolved
@@ -105,11 +105,8 @@
     skill = StaticRepresentationField(read_only=True)
     bureau = serializers.SerializerMethodField()
     tour_of_duty = StaticRepresentationField(read_only=True)
-<<<<<<< HEAD
     organization = serializers.SerializerMethodField()
-=======
     availability = serializers.SerializerMethodField()
->>>>>>> f4ce232d
 
     # This method returns the string representation of the bureau, or the code
     # if it doesn't currently exist in the database
@@ -134,14 +131,8 @@
 
     class Meta:
         model = Position
-<<<<<<< HEAD
         fields = ["id", "grade", "skill", "bureau", "organization", "tour_of_duty", "languages", "post",
-                  "current_assignment", "position_number", "posted_date", "title"]
-=======
-        fields = ["id", "grade", "skill", "bureau", "tour_of_duty", "languages", "post",
-                  "current_assignment", "position_number",
-                  "posted_date", "title", "availability"]
->>>>>>> f4ce232d
+                  "current_assignment", "position_number", "posted_date", "title", "availability"]
         nested = {
             "bid_cycle_statuses": {
                 "class": BiddingStatusSerializer,
