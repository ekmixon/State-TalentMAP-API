"""talentmap_api URL Configuration

The `urlpatterns` list routes URLs to views. For more information please see:
    https://docs.djangoproject.com/en/1.11/topics/http/urls/
Examples:
Function views
    1. Add an import:  from my_app import views
    2. Add a URL to urlpatterns:  url(r'^$', views.home, name='home')
Class-based views
    1. Add an import:  from other_app.views import Home
    2. Add a URL to urlpatterns:  url(r'^$', Home.as_view(), name='home')
Including another URLconf
    1. Import the include() function: from django.conf.urls import url, include
    2. Add a URL to urlpatterns:  url(r'^blog/', include('blog.urls'))
"""
from django.conf import settings
from django.conf.urls import url, include
from django.conf.urls.static import static
from rest_framework_swagger.views import get_swagger_view
from rest_framework_expiring_authtoken import views as auth_views
from djangosaml2.views import echo_attributes
from talentmap_api.saml2.acs_patch import assertion_consumer_service

urlpatterns = [
    # Administration related resources
    url(r'^api/v1/homepage/', include('talentmap_api.administration.urls.homepage')),
    url(r'^api/v1/aboutpage/', include('talentmap_api.administration.urls.aboutpage')),

    # FSBId
    url(r'^api/v1/fsbid/bidlist/', include('talentmap_api.fsbid.urls.bidlist')),
    url(r'^api/v1/fsbid/projected_vacancies/', include('talentmap_api.fsbid.urls.projected_vacancies')),
    url(r'^api/v1/fsbid/available_positions/', include('talentmap_api.fsbid.urls.available_positions')),
    url(r'^api/v1/fsbid/bid_seasons/', include('talentmap_api.fsbid.urls.bid_seasons')),
    url(r'^api/v1/fsbid/employee/', include('talentmap_api.fsbid.urls.employee')),
    url(r'^api/v1/fsbid/reference/', include('talentmap_api.fsbid.urls.reference')),
    url(r'^api/v1/fsbid/cdo/', include('talentmap_api.fsbid.urls.cdo')),
    url(r'^api/v1/fsbid/client/', include('talentmap_api.fsbid.urls.client')),
<<<<<<< HEAD

    # Projected Vacancies
    url(r'^api/v1/projected_vacancy/', include('talentmap_api.projected_vacancies.urls.projected_vacancies')),
=======
    url(r'^api/v1/fsbid/bureau/positions/', include('talentmap_api.fsbid.urls.bureau')),


    # Projected Vacancies
    url(r'^api/v1/projected_vacancy/', include('talentmap_api.projected_vacancies.urls.projected_vacancies')),
    url(r'^api/v1/projected_vacancy/tandem/', include('talentmap_api.projected_tandem.urls.projected_tandem')),
>>>>>>> 7f375b01

    # Available Positions
    url(r'^api/v1/available_position/', include('talentmap_api.available_positions.urls.available_positions')),
    url(r'^api/v1/available_position/tandem/', include('talentmap_api.available_tandem.urls.available_tandem')),

    # Permission resources
    url(r'^api/v1/permission/user/', include('talentmap_api.permission.urls.user')),
    url(r'^api/v1/permission/group/', include('talentmap_api.permission.urls.group')),

    # Profile and account related resources
    url(r'^api/v1/profile/', include('talentmap_api.user_profile.urls.profile')),
    url(r'^api/v1/searches/', include('talentmap_api.user_profile.urls.searches')),

    # Messaging related resources
    url(r'^api/v1/notification/', include('talentmap_api.messaging.urls.notification')),

    # Glossary
    url(r'^api/v1/glossary/', include('talentmap_api.glossary.urls.glossary')),

<<<<<<< HEAD
=======
    # Feedback
    url(r'^api/v1/feedback/', include('talentmap_api.feedback.urls.feedback')),

    # Data sync services
    url(r'^api/v1/data_sync/', include('talentmap_api.integrations.urls.data_sync_actions')),

    # Feature Flags
    url(r'^api/v1/featureflags/', include('talentmap_api.feature_flags.urls.featureflags')),

>>>>>>> 7f375b01
    # Log viewing
    url(r'^api/v1/logs/', include('talentmap_api.log_viewer.urls.log_entry')),

    # Login statistics
    url(r'^api/v1/stats/', include('talentmap_api.stats.urls.logins'))
] + static(settings.STATIC_URL, document_root=settings.STATIC_ROOT)

# Auth patterns
urlpatterns += [
    url(r'^api/v1/accounts/token/$', auth_views.obtain_expiring_auth_token),
    url(r'^api/v1/accounts/', include('rest_framework.urls')),
    url(r'^api/v1/accounts/token/view/', include('talentmap_api.common.tokens.urls')),
]

if settings.ENABLE_SAML2:  # pragma: no cover
    urlpatterns += [
        url(r'^saml2/acs/$', assertion_consumer_service, name='saml2_acs'),
        url(r'^saml2/', include('djangosaml2.urls')),
    ]
    if settings.DEBUG:
        urlpatterns += [
            url(r'^saml2-test/', echo_attributes),
        ]

if settings.DEBUG:  # pragma: no cover
    import debug_toolbar
    urlpatterns += [
        url(r'^__debug__/', include(debug_toolbar.urls)),
        url(r'^$', get_swagger_view(title='TalentMAP API')),
    ]<|MERGE_RESOLUTION|>--- conflicted
+++ resolved
@@ -35,18 +35,12 @@
     url(r'^api/v1/fsbid/reference/', include('talentmap_api.fsbid.urls.reference')),
     url(r'^api/v1/fsbid/cdo/', include('talentmap_api.fsbid.urls.cdo')),
     url(r'^api/v1/fsbid/client/', include('talentmap_api.fsbid.urls.client')),
-<<<<<<< HEAD
-
-    # Projected Vacancies
-    url(r'^api/v1/projected_vacancy/', include('talentmap_api.projected_vacancies.urls.projected_vacancies')),
-=======
     url(r'^api/v1/fsbid/bureau/positions/', include('talentmap_api.fsbid.urls.bureau')),
 
 
     # Projected Vacancies
     url(r'^api/v1/projected_vacancy/', include('talentmap_api.projected_vacancies.urls.projected_vacancies')),
     url(r'^api/v1/projected_vacancy/tandem/', include('talentmap_api.projected_tandem.urls.projected_tandem')),
->>>>>>> 7f375b01
 
     # Available Positions
     url(r'^api/v1/available_position/', include('talentmap_api.available_positions.urls.available_positions')),
@@ -66,18 +60,9 @@
     # Glossary
     url(r'^api/v1/glossary/', include('talentmap_api.glossary.urls.glossary')),
 
-<<<<<<< HEAD
-=======
-    # Feedback
-    url(r'^api/v1/feedback/', include('talentmap_api.feedback.urls.feedback')),
-
-    # Data sync services
-    url(r'^api/v1/data_sync/', include('talentmap_api.integrations.urls.data_sync_actions')),
-
     # Feature Flags
     url(r'^api/v1/featureflags/', include('talentmap_api.feature_flags.urls.featureflags')),
 
->>>>>>> 7f375b01
     # Log viewing
     url(r'^api/v1/logs/', include('talentmap_api.log_viewer.urls.log_entry')),
 
