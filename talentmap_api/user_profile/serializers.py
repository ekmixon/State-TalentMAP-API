--- conflicted
+++ resolved
@@ -146,13 +146,8 @@
 
     class Meta:
         model = UserProfile
-<<<<<<< HEAD
-        fields = ["language_qualifications", "primary_nationality", "secondary_nationality", "date_of_birth", "phone_number", "initials", "avatar", "display_name", "office_phone", "office_address"]
-        writable_fields = ("language_qualifications", "primary_nationality", "secondary_nationality", "date_of_birth", "phone_number")
-=======
         fields = ["favorite_positions", "initials", "avatar", "display_name"]
         writable_fields = ("favorite_positions")
->>>>>>> 9ab226e2
 
 
 class SavedSearchSerializer(PrefetchedSerializer):
