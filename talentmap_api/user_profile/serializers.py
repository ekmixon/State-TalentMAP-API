from django.http import QueryDict

from django.core.exceptions import ValidationError
from rest_framework import serializers

from talentmap_api.common.common_helpers import resolve_path_to_view, validate_filters_exist, serialize_instance
from talentmap_api.bidding.serializers.serializers import UserBidStatisticsSerializer, CyclePositionSerializer
from talentmap_api.common.serializers import PrefetchedSerializer, StaticRepresentationField
from talentmap_api.language.serializers import LanguageQualificationSerializer
from talentmap_api.position.serializers import PositionSerializer, SkillSerializer
from talentmap_api.messaging.serializers import SharableSerializer
from talentmap_api.available_positions.models import AvailablePositionFavorite

from django.contrib.auth.models import User
from talentmap_api.user_profile.models import UserProfile, SavedSearch
from talentmap_api.fsbid.services.available_positions import get_available_positions


class UserSerializer(PrefetchedSerializer):
    class Meta:
        model = User
        fields = ["username", "email", "first_name", "last_name"]


class UserProfilePublicSerializer(PrefetchedSerializer):
    first_name = serializers.CharField(source="user.first_name")
    last_name = serializers.CharField(source="user.last_name")
    email = serializers.CharField(source="user.email")

    class Meta:
        model = UserProfile
        fields = ["first_name", "last_name", "email", "skills"]
        nested = {
            "skills": {
                "class": SkillSerializer,
                "kwargs": {
                    "many": True,
                    "read_only": True
                }
            }
        }


class UserProfileShortSerializer(PrefetchedSerializer):
    is_cdo = serializers.ReadOnlyField()
    username = serializers.CharField(source="user.username")
    first_name = serializers.CharField(source="user.first_name")
    last_name = serializers.CharField(source="user.last_name")
    email = serializers.CharField(source="user.email")
    initials = serializers.ReadOnlyField()
    display_name = serializers.ReadOnlyField()

    class Meta:
        model = UserProfile
        fields = ["username", "first_name", "last_name", "email", "phone_number", "is_cdo", "initials", "display_name"]


class ClientSerializer(PrefetchedSerializer):
    grade = StaticRepresentationField(read_only=True)
    is_cdo = serializers.ReadOnlyField()
    primary_nationality = StaticRepresentationField(read_only=True)
    secondary_nationality = StaticRepresentationField(read_only=True)
    initials = serializers.ReadOnlyField()
    display_name = serializers.ReadOnlyField()

    class Meta:
        model = UserProfile
        fields = ["id", "skills", "grade", "is_cdo", "primary_nationality", "secondary_nationality", "bid_statistics", "user", "language_qualifications", "initials", "display_name"]
        nested = {
            "user": {
                "class": UserSerializer,
                "kwargs": {
                    "read_only": True
                }
            },
            "language_qualifications": {
                "class": LanguageQualificationSerializer,
                "kwargs": {
                    "override_fields": [
                        "id",
                        "representation"
                    ],
                    "many": True,
                    "read_only": True,
                }
            },
            "bid_statistics": {
                "class": UserBidStatisticsSerializer,
                "kwargs": {
                    "many": True,
                    "read_only": True
                }
            },
            "skills": {
                "class": SkillSerializer,
                "kwargs": {
                    "many": True,
                    "read_only": True
                }
            },
        }


class ClientDetailSerializer(ClientSerializer):
    pass


class UserProfileSerializer(PrefetchedSerializer):
    skills = StaticRepresentationField(read_only=True, many=True)
    grade = StaticRepresentationField(read_only=True)
    cdo = StaticRepresentationField(read_only=True)
    is_cdo = serializers.ReadOnlyField()
    initials = serializers.ReadOnlyField()
    primary_nationality = StaticRepresentationField(read_only=True)
    secondary_nationality = StaticRepresentationField(read_only=True)
    display_name = serializers.ReadOnlyField()
<<<<<<< HEAD
    favorite_positions = serializers.SerializerMethodField()

    def get_favorite_positions(self, obj):
        request = self.context['request']
        user = UserProfile.objects.get(user=request.user)
        aps = AvailablePositionFavorite.objects.filter(user=user).values_list("cp_id", flat=True)
        if len(aps) > 0:
            pos_nums = ','.join(aps)
            aps = get_available_positions(QueryDict(f"id={pos_nums}"), request.META['HTTP_JWT'])["results"]
            return ({ 'id': o['id'] } for o in aps)
        return []
=======
>>>>>>> b4e9380d

    class Meta:
        model = UserProfile
        fields = "__all__"
        nested = {
            "user": {
                "class": UserSerializer,
                "kwargs": {
                    "read_only": True
                }
            },
            "cdo": {
                "class": UserProfileShortSerializer,
                "kwargs": {
                    "read_only": True
                }
            },
            "language_qualifications": {
                "class": LanguageQualificationSerializer,
                "kwargs": {
                    "override_fields": [
                        "id",
                        "representation"
                    ],
                    "many": True,
                    "read_only": True,
                }
            },
            "received_shares": {
                "class": SharableSerializer,
                "kwargs": {
                    "many": True,
                    "read_only": True
                }
            },
            "skills": {
                "class": SkillSerializer,
                "kwargs": {
                    "many": True,
                    "read_only": True
                }
            }
        }


class UserProfileWritableSerializer(PrefetchedSerializer):

    class Meta:
        model = UserProfile
        fields = ["language_qualifications", "favorite_positions", "primary_nationality", "secondary_nationality", "date_of_birth", "phone_number", "initials", "display_name"]
        writable_fields = ("language_qualifications", "favorite_positions", "primary_nationality", "secondary_nationality", "date_of_birth", "phone_number")


class SavedSearchSerializer(PrefetchedSerializer):
    owner = serializers.StringRelatedField(read_only=True)

    def save(self, **kwargs):
        super().save(owner=kwargs['owner'])
        self.instance.update_count(True, kwargs['jwt_token'])

    def validate(self, data):
        # We'll need the endpoint to validate our filters, so determine if our
        # datasource is an instance or a fresh object (in which case we use initial data)
        datasource = self.initial_data
        if self.instance:
            datasource = self.instance.__dict__

        # The endpoint to test our filters against is either the one stored, or the incoming endpoint
        endpoint = data.get("endpoint", datasource.get("endpoint"))
        # Likewise for the filters
        filters = data.get("filters", datasource.get("filters"))

        # Get our viewset using the endpoint
        try:
            view = resolve_path_to_view(endpoint)
        except:
            view = None
        finally:
            if not view:
                # Raise a validation error if the endpoint isn't good
                raise ValidationError(f"Endpoint {endpoint} is not a valid API path")

        # Get our list of filters, and verify that the specified filters are valid
        if hasattr(view, "filter_class"):
            validate_filters_exist(filters, view.filter_class)
        else:
            raise ValidationError("Specified endpoint does not support filters")

        return data

    class Meta:
        model = SavedSearch
        fields = "__all__"
        writable_fields = ("name", "endpoint", "filters",)<|MERGE_RESOLUTION|>--- conflicted
+++ resolved
@@ -114,20 +114,6 @@
     primary_nationality = StaticRepresentationField(read_only=True)
     secondary_nationality = StaticRepresentationField(read_only=True)
     display_name = serializers.ReadOnlyField()
-<<<<<<< HEAD
-    favorite_positions = serializers.SerializerMethodField()
-
-    def get_favorite_positions(self, obj):
-        request = self.context['request']
-        user = UserProfile.objects.get(user=request.user)
-        aps = AvailablePositionFavorite.objects.filter(user=user).values_list("cp_id", flat=True)
-        if len(aps) > 0:
-            pos_nums = ','.join(aps)
-            aps = get_available_positions(QueryDict(f"id={pos_nums}"), request.META['HTTP_JWT'])["results"]
-            return ({ 'id': o['id'] } for o in aps)
-        return []
-=======
->>>>>>> b4e9380d
 
     class Meta:
         model = UserProfile
